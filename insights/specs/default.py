"""
This module defines all datasources used by standard Red Hat Insight components.

To define data sources that override the components in this file, create a
`insights.core.spec_factory.SpecFactory` with "insights.specs" as the constructor
argument. Data sources created with that factory will override components in
this file with the same `name` keyword argument. This allows overriding the
data sources that standard Insights `Parsers` resolve against.
"""

import logging
import os
import re

from insights.core.context import ClusterArchiveContext
from insights.core.context import DockerImageContext
from insights.core.context import HostContext
from insights.core.context import HostArchiveContext
from insights.core.context import OpenShiftContext

from insights.core.dr import SkipComponent
from insights.core.plugins import datasource
from insights.core.spec_factory import CommandOutputProvider, ContentException, DatasourceProvider, RawFileProvider
from insights.core.spec_factory import simple_file, simple_command, glob_file
from insights.core.spec_factory import first_of, foreach_collect, foreach_execute
from insights.core.spec_factory import first_file, listdir
from insights.parsers.mount import Mount
from insights.specs import Specs

from grp import getgrgid
from os import stat
from pwd import getpwuid


logger = logging.getLogger(__name__)


def get_owner(filename):
    st = stat(filename)
    name = getpwuid(st.st_uid).pw_name
    group = getgrgid(st.st_gid).gr_name
    return (name, group)


def _make_rpm_formatter(fmt=None):
    if fmt is None:
        fmt = [
            '"name":"%{NAME}"',
            '"epoch":"%{EPOCH}"',
            '"version":"%{VERSION}"',
            '"release":"%{RELEASE}"',
            '"arch":"%{ARCH}"',
            '"installtime":"%{INSTALLTIME:date}"',
            '"buildtime":"%{BUILDTIME}"',
            '"vendor":"%{VENDOR}"',
            '"buildhost":"%{BUILDHOST}"',
            '"sigpgp":"%{SIGPGP:pgpsig}"'
        ]

    def inner(idx=None):
        if idx:
            return "\{" + ",".join(fmt[:idx]) + "\}\n"
        else:
            return "\{" + ",".join(fmt) + "\}\n"
    return inner


format_rpm = _make_rpm_formatter()


class DefaultSpecs(Specs):
    amq_broker = glob_file("/var/opt/amq-broker/*/etc/broker.xml")
    auditctl_status = simple_command("/sbin/auditctl -s")
    auditd_conf = simple_file("/etc/audit/auditd.conf")
    audit_log = simple_file("/var/log/audit/audit.log")
    autofs_conf = simple_file("/etc/autofs.conf")
    avc_hash_stats = simple_file("/sys/fs/selinux/avc/hash_stats")
    avc_cache_threshold = simple_file("/sys/fs/selinux/avc/cache_threshold")
    bios_uuid = simple_command("/usr/sbin/dmidecode -s system-uuid")
    blkid = simple_command("/sbin/blkid -c /dev/null")
    bond = glob_file("/proc/net/bonding/bond*")
    bond_dynamic_lb = glob_file("/sys/class/net/bond[0-9]*/bonding/tlb_dynamic_lb")
    branch_info = simple_file("/branch_info", kind=RawFileProvider)
    brctl_show = simple_command("/usr/sbin/brctl show")
    candlepin_log = simple_file("/var/log/candlepin/candlepin.log")
    candlepin_error_log = simple_file("/var/log/candlepin/error.log")
    checkin_conf = simple_file("/etc/splice/checkin.conf")
    ps_aux = simple_command("/bin/ps aux")
    ps_auxcww = simple_command("/bin/ps auxcww")
    ps_auxww = simple_command("/bin/ps auxww")
    ps_ef = simple_command("/bin/ps -ef")
    ps_eo = simple_command("/usr/bin/ps -eo pid,ppid,comm")

    @datasource(ps_auxww)
    def tomcat_base(broker):
        """Path: Tomcat base path"""
        ps = broker[DefaultSpecs.ps_auxww].content
        results = []
        findall = re.compile(r"\-Dcatalina\.base=(\S+)").findall
        for p in ps:
            found = findall(p)
            if found:
                # Only get the path which is absolute
                results.extend(f for f in found if f[0] == '/')
        return list(set(results))

    catalina_out = foreach_collect(tomcat_base, "%s/catalina.out")
    catalina_server_log = foreach_collect(tomcat_base, "%s/catalina*.log")
    cciss = glob_file("/proc/driver/cciss/cciss*")
    ceilometer_central_log = simple_file("/var/log/ceilometer/central.log")
    ceilometer_collector_log = simple_file("/var/log/ceilometer/collector.log")
    ceilometer_compute_log = first_file(["/var/log/containers/ceilometer/compute.log", "/var/log/ceilometer/compute.log"])
    ceilometer_conf = first_file(["/var/lib/config-data/puppet-generated/ceilometer/etc/ceilometer/ceilometer.conf", "/etc/ceilometer/ceilometer.conf"])
    ceph_socket_files = listdir("/var/run/ceph/ceph-*.*.asok", context=HostContext)
    ceph_conf = first_file(["/var/lib/config-data/puppet-generated/ceph/etc/ceph/ceph.conf", "/etc/ceph/ceph.conf"])
    ceph_config_show = foreach_execute(ceph_socket_files, "/usr/bin/ceph daemon %s config show")
    ceph_df_detail = simple_command("/usr/bin/ceph df detail -f json-pretty")
    ceph_health_detail = simple_command("/usr/bin/ceph health detail -f json-pretty")

    @datasource(ps_auxww)
    def is_ceph_monitor(broker):
        ps = broker[DefaultSpecs.ps_auxww].content
        findall = re.compile(r"ceph\-mon").findall
        if any(findall(p) for p in ps):
            return True
        raise SkipComponent()

    ceph_insights = simple_command("/usr/bin/ceph insights", deps=[is_ceph_monitor])
    ceph_log = simple_file("/var/log/ceph/ceph.log")
    ceph_osd_dump = simple_command("/usr/bin/ceph osd dump -f json-pretty")
    ceph_osd_df = simple_command("/usr/bin/ceph osd df -f json-pretty")
    ceph_osd_ec_profile_ls = simple_command("/usr/bin/ceph osd erasure-code-profile ls")
    ceph_osd_ec_profile_get = foreach_execute(ceph_osd_ec_profile_ls, "/usr/bin/ceph osd erasure-code-profile get %s -f json-pretty")
    ceph_osd_log = glob_file(r"var/log/ceph/ceph-osd*.log")
    ceph_osd_tree = simple_command("/usr/bin/ceph osd tree -f json-pretty")
    ceph_s = simple_command("/usr/bin/ceph -s -f json-pretty")
    ceph_v = simple_command("/usr/bin/ceph -v")
    certificates_enddate = simple_command("/usr/bin/find /etc/origin/node /etc/origin/master /etc/pki -type f -exec /usr/bin/openssl x509 -noout -enddate -in '{}' \; -exec echo 'FileName= {}' \;")
    chkconfig = simple_command("/sbin/chkconfig --list")
    chrony_conf = simple_file("/etc/chrony.conf")
    chronyc_sources = simple_command("/usr/bin/chronyc sources")
    cib_xml = simple_file("/var/lib/pacemaker/cib/cib.xml")
    cinder_conf = first_file(["/var/lib/config-data/puppet-generated/cinder/etc/cinder/cinder.conf", "/etc/cinder/cinder.conf"])
    cinder_volume_log = simple_file("/var/log/cinder/volume.log")
    cluster_conf = simple_file("/etc/cluster/cluster.conf")
    cmdline = simple_file("/proc/cmdline")
    cpe = simple_file("/etc/system-release-cpe")
    # are these locations for different rhel versions?
    cobbler_settings = first_file(["/etc/cobbler/settings", "/conf/cobbler/settings"])
    cobbler_modules_conf = first_file(["/etc/cobbler/modules.conf", "/conf/cobbler/modules.conf"])
    corosync = simple_file("/etc/sysconfig/corosync")
    corosync_conf = simple_file("/etc/corosync/corosync.conf")
    cpu_cores = glob_file("sys/devices/system/cpu/cpu[0-9]*/online")
    cpu_siblings = glob_file("sys/devices/system/cpu/cpu[0-9]*/topology/thread_siblings_list")
    cpu_smt_active = simple_file("sys/devices/system/cpu/smt/active")
    cpu_smt_control = simple_file("sys/devices/system/cpu/smt/control")
    cpu_vulns = glob_file("sys/devices/system/cpu/vulnerabilities/*")
    cpu_vulns_meltdown = simple_file("sys/devices/system/cpu/vulnerabilities/meltdown")
    cpu_vulns_spectre_v1 = simple_file("sys/devices/system/cpu/vulnerabilities/spectre_v1")
    cpu_vulns_spectre_v2 = simple_file("sys/devices/system/cpu/vulnerabilities/spectre_v2")
    cpu_vulns_spec_store_bypass = simple_file("sys/devices/system/cpu/vulnerabilities/spec_store_bypass")
    # why the /cpuinfo?
    cpuinfo = first_file(["/proc/cpuinfo", "/cpuinfo"])
    cpuinfo_max_freq = simple_file("/sys/devices/system/cpu/cpu0/cpufreq/cpuinfo_max_freq")
    cpuset_cpus = simple_file("/sys/fs/cgroup/cpuset/cpuset.cpus")
    crypto_policies_config = simple_file("/etc/crypto-policies/config")
    crypto_policies_state_current = simple_file("/etc/crypto-policies/state/current")
    crypto_policies_opensshserver = simple_file("/etc/crypto-policies/back-ends/opensshserver.config")
    current_clocksource = simple_file("/sys/devices/system/clocksource/clocksource0/current_clocksource")
    date = simple_command("/bin/date")
    date_iso = simple_command("/bin/date --iso-8601=seconds")
    date_utc = simple_command("/bin/date --utc")
    df__al = simple_command("/bin/df -al")
    df__alP = simple_command("/bin/df -alP")
    df__li = simple_command("/bin/df -li")
    dig = simple_command("/usr/bin/dig +dnssec . DNSKEY")
    dig_dnssec = simple_command("/usr/bin/dig +dnssec . SOA")
    dig_edns = simple_command("/usr/bin/dig +edns=0 . SOA")
    dig_noedns = simple_command("/usr/bin/dig +noedns . SOA")
    dirsrv = simple_file("/etc/sysconfig/dirsrv")
    dirsrv_access = glob_file("var/log/dirsrv/*/access")
    dirsrv_errors = glob_file("var/log/dirsrv/*/errors")
    display_java = simple_command("/usr/sbin/alternatives --display java")
    dmesg = simple_command("/bin/dmesg")
    dmidecode = simple_command("/usr/sbin/dmidecode")
    dmsetup_info = simple_command("/usr/sbin/dmsetup info -C")
    dnf_modules = glob_file("/etc/dnf/modules.d/*.module")
    docker_info = simple_command("/usr/bin/docker info")
    docker_list_containers = simple_command("/usr/bin/docker ps --all --no-trunc")
    docker_list_images = simple_command("/usr/bin/docker images --all --no-trunc --digests")

    @datasource(docker_list_images)
    def docker_image_ids(broker):
        """Command: docker_image_ids"""
        images = broker[DefaultSpecs.docker_list_images]
        try:
            result = set()
            for l in images.content[1:]:
                result.add(l.split(None)[3].strip())
        except:
            raise ContentException("No docker images.")
        if result:
            return list(result)
        raise ContentException("No docker images.")

    # TODO: This parsing is broken.
    @datasource(docker_list_containers)
    def docker_container_ids(broker):
        """Command: docker_container_ids"""
        containers = broker[DefaultSpecs.docker_list_containers]
        try:
            result = set()
            for l in containers.content[1:]:
                result.add(l.split(None)[3].strip())
        except:
            raise ContentException("No docker containers.")
        if result:
            return list(result)
        raise ContentException("No docker containers.")

    docker_host_machine_id = simple_file("/etc/redhat-access-insights/machine-id")
    docker_image_inspect = foreach_execute(docker_image_ids, "/usr/bin/docker inspect %s")
    docker_container_inspect = foreach_execute(docker_container_ids, "/usr/bin/docker inspect %s")
    docker_network = simple_file("/etc/sysconfig/docker-network")
    docker_storage = simple_file("/etc/sysconfig/docker-storage")
    docker_storage_setup = simple_file("/etc/sysconfig/docker-storage-setup")
    docker_sysconfig = simple_file("/etc/sysconfig/docker")
    dumpdev = simple_command("/bin/awk '/ext[234]/ { print $1; }' /proc/mounts")
    dumpe2fs_h = foreach_execute(dumpdev, "/sbin/dumpe2fs -h %s")
    engine_config_all = simple_command("/usr/bin/engine-config --all")
    engine_log = simple_file("/var/log/ovirt-engine/engine.log")
    etc_journald_conf = simple_file(r"etc/systemd/journald.conf")
    etc_journald_conf_d = glob_file(r"etc/systemd/journald.conf.d/*.conf")
    etc_machine_id = simple_file("/etc/machine-id")
    ethernet_interfaces = listdir("/sys/class/net", context=HostContext)
    dcbtool_gc_dcb = foreach_execute(ethernet_interfaces, "/sbin/dcbtool gc %s dcb")
    ethtool = foreach_execute(ethernet_interfaces, "/sbin/ethtool %s")
    ethtool_S = foreach_execute(ethernet_interfaces, "/sbin/ethtool -S %s")
    ethtool_a = foreach_execute(ethernet_interfaces, "/sbin/ethtool -a %s")
    ethtool_c = foreach_execute(ethernet_interfaces, "/sbin/ethtool -c %s")
    ethtool_g = foreach_execute(ethernet_interfaces, "/sbin/ethtool -g %s")
    ethtool_i = foreach_execute(ethernet_interfaces, "/sbin/ethtool -i %s")
    ethtool_k = foreach_execute(ethernet_interfaces, "/sbin/ethtool -k %s")
    exim_conf = simple_file("etc/exim.conf")
    facter = simple_command("/usr/bin/facter")
    fc_match = simple_command("/bin/fc-match -sv 'sans:regular:roman' family fontformat")
    fdisk_l = simple_command("/sbin/fdisk -l")
    foreman_production_log = simple_file("/var/log/foreman/production.log")
    foreman_proxy_conf = simple_file("/etc/foreman-proxy/settings.yml")
    foreman_proxy_log = simple_file("/var/log/foreman-proxy/proxy.log")
    foreman_satellite_log = simple_file("/var/log/foreman-installer/satellite.log")
    foreman_ssl_access_ssl_log = simple_file("var/log/httpd/foreman-ssl_access_ssl.log")
    foreman_rake_db_migrate_status = simple_command('/usr/sbin/foreman-rake db:migrate:status')
    foreman_tasks_config = simple_file("/etc/sysconfig/foreman-tasks")
    fstab = simple_file("/etc/fstab")
    galera_cnf = first_file(["/var/lib/config-data/puppet-generated/mysql/etc/my.cnf.d/galera.cnf", "/etc/my.cnf.d/galera.cnf"])
    getcert_list = simple_command("/usr/bin/getcert list")
    getenforce = simple_command("/usr/sbin/getenforce")
    getsebool = simple_command("/usr/sbin/getsebool -a")
    glance_api_conf = first_file(["/var/lib/config-data/puppet-generated/glance_api/etc/glance/glance-api.conf", "/etc/glance/glance-api.conf"])
    glance_api_log = first_file(["/var/log/containers/glance/api.log", "/var/log/glance/api.log"])
    glance_cache_conf = first_file(["/var/lib/config-data/puppet-generated/glance_api/etc/glance/glance-cache.conf", "/etc/glance/glance-cache.conf"])
    glance_registry_conf = simple_file("/etc/glance/glance-registry.conf")
    gluster_v_info = simple_command("/usr/sbin/gluster volume info")
    gluster_v_status = simple_command("/usr/sbin/gluster volume status")
    gnocchi_conf = first_file(["/var/lib/config-data/puppet-generated/gnocchi/etc/gnocchi/gnocchi.conf", "/etc/gnocchi/gnocchi.conf"])
    gnocchi_metricd_log = first_file(["/var/log/containers/gnocchi/gnocchi-metricd.log", "/var/log/gnocchi/metricd.log"])
    grub_conf = simple_file("/boot/grub/grub.conf")
    grub_efi_conf = simple_file("/boot/efi/EFI/redhat/grub.conf")
    grub2_cfg = simple_file("/boot/grub2/grub.cfg")
    grub2_efi_cfg = simple_file("boot/efi/EFI/redhat/grub.cfg")
    grub_config_perms = simple_command("/bin/ls -l /boot/grub2/grub.cfg")  # only RHEL7 and updwards
    grub1_config_perms = simple_command("/bin/ls -l /boot/grub/grub.conf")  # RHEL6
    grubby_default_index = simple_command("/usr/sbin/grubby --default-index")  # only RHEL7 and updwards
    grubby_default_kernel = simple_command("/usr/sbin/grubby --default-kernel")  # RHEL6 and updwards
    hammer_ping = simple_command("/usr/bin/hammer ping")
    hammer_task_list = simple_command("/usr/bin/hammer --csv task list")
    haproxy_cfg = first_file(["/var/lib/config-data/puppet-generated/haproxy/etc/haproxy/haproxy.cfg", "/etc/haproxy/haproxy.cfg"])
    heat_api_log = first_file(["/var/log/containers/heat/heat-api.log", "/var/log/heat/heat-api.log"])
    heat_conf = first_file(["/var/lib/config-data/puppet-generated/heat/etc/heat/heat.conf", "/etc/heat/heat.conf"])
    heat_crontab = simple_command("/usr/bin/crontab -l -u heat")
    heat_crontab_container = simple_command("docker exec heat_api_cron /usr/bin/crontab -l -u heat")
    heat_engine_log = first_file(["/var/log/containers/heat/heat-engine.log", "/var/log/heat/heat-engine.log"])
    hostname = simple_command("/usr/bin/hostname -f")
    hosts = simple_file("/etc/hosts")
    hponcfg_g = simple_command("/sbin/hponcfg -g")
    httpd_access_log = simple_file("/var/log/httpd/access_log")
    httpd_conf = glob_file(["/etc/httpd/conf/httpd.conf", "/etc/httpd/conf.d/*.conf"])
    httpd_conf_scl_httpd24 = glob_file(["/opt/rh/httpd24/root/etc/httpd/conf/httpd.conf", "/opt/rh/httpd24/root/etc/httpd/conf.d/*.conf"])
    httpd_conf_scl_jbcs_httpd24 = glob_file(["/opt/rh/jbcs-httpd24/root/etc/httpd/conf/httpd.conf", "/opt/rh/jbcs-httpd24/root/etc/httpd/conf.d/*.conf"])
    httpd_error_log = simple_file("var/log/httpd/error_log")
    httpd_pid = simple_command("/usr/bin/pgrep -o httpd")
    httpd_limits = foreach_collect(httpd_pid, "/proc/%s/limits")
    virt_uuid_facts = simple_file("/etc/rhsm/facts/virt_uuid.facts")

    @datasource(ps_auxww)
    def httpd_cmd(broker):
        """Command: httpd_command"""
        ps = broker[DefaultSpecs.ps_auxww].content
        ps_httpds = set()
        for p in ps:
            p_splits = p.split(None, 10)
            if len(p_splits) >= 11:
                cmd = p_splits[10].split()[0]
                # Should compatible with RHEL6
                # e.g. /usr/sbin/httpd, /usr/sbin/httpd.worker and /usr/sbin/httpd.event
                #      and SCL's httpd24-httpd
                if os.path.basename(cmd).startswith('httpd'):
                    ps_httpds.add(cmd)
        # Running multiple httpd instances on RHEL is supported
        # https://access.redhat.com/solutions/21680
        return list(ps_httpds)

    @datasource(Mount)
    def httpd_on_nfs(broker):
        import json
        mnt = broker[Mount]
        mps = mnt.search(mount_type='nfs4')
        # get nfs 4.0 mount points
        nfs_mounts = [m.mount_point for m in mps if m['mount_options'].get("vers") == "4.0"]
        if nfs_mounts:
            # get all httpd ps
            httpd_pids = broker[HostContext].shell_out("pgrep httpd")
            if httpd_pids:
                open_nfs_files = 0
                lsof_cmds = ["lsof -p {}".format(pid) for pid in httpd_pids if pid]
                # maybe there are thousands open files
                httpd_open_files = broker[HostContext].shell_out(lsof_cmds)
                for line in httpd_open_files:
                    items = line.split()
                    if len(items) > 8 and items[8].startswith(tuple(nfs_mounts)):
                        open_nfs_files += 1
                result_dict = {"http_ids": httpd_pids, "nfs_mounts": nfs_mounts, "open_nfs_files": open_nfs_files}
                return DatasourceProvider(content=json.dumps(result_dict), relative_path="httpd_open_nfsV4_files")
        raise SkipComponent()

    httpd_M = foreach_execute(httpd_cmd, "%s -M")
    httpd_ssl_access_log = simple_file("/var/log/httpd/ssl_access_log")
    httpd_ssl_error_log = simple_file("/var/log/httpd/ssl_error_log")
    httpd_V = foreach_execute(httpd_cmd, "%s -V")
    ifcfg = glob_file("/etc/sysconfig/network-scripts/ifcfg-*")
    ifcfg_static_route = glob_file("/etc/sysconfig/network-scripts/route-*")
    ifconfig = simple_command("/sbin/ifconfig -a")
    imagemagick_policy = glob_file(["/etc/ImageMagick/policy.xml", "/usr/lib*/ImageMagick-6.5.4/config/policy.xml"])
    init_ora = simple_file("${ORACLE_HOME}/dbs/init.ora")
    initscript = glob_file(r"etc/rc.d/init.d/*")
    init_process_cgroup = simple_file("/proc/1/cgroup")
    interrupts = simple_file("/proc/interrupts")
    ip_addr = simple_command("/sbin/ip addr")
    ip_addresses = simple_command("/usr/bin/hostname -I")
    ip_route_show_table_all = simple_command("/sbin/ip route show table all")
    ip_s_link = simple_command("/sbin/ip -s link")
    ipaupgrade_log = simple_file("/var/log/ipaupgrade.log")
    ipcs_m = simple_command("/usr/bin/ipcs -m")
    ipcs_m_p = simple_command("/usr/bin/ipcs -m -p")
    ipcs_s = simple_command("/usr/bin/ipcs -s")

    @datasource(ipcs_s)
    def semid(broker):
        """Command: semids"""
        source = broker[DefaultSpecs.ipcs_s].content
        results = set()
        for s in source:
            s_splits = s.split()
            # key        semid      owner      perms      nsems
            # 0x00000000 65536      apache     600        1
            if len(s_splits) == 5 and s_splits[1].isdigit():
                results.add(s_splits[1])
        return results

    ipcs_s_i = foreach_execute(semid, "/usr/bin/ipcs -s -i %s")
    iptables = simple_command("/sbin/iptables-save")
    iptables_permanent = simple_file("etc/sysconfig/iptables")
    ip6tables = simple_command("/sbin/ip6tables-save")
    ip6tables_permanent = simple_file("etc/sysconfig/ip6tables")
    ipv4_neigh = simple_command("/sbin/ip -4 neighbor show nud all")
    ipv6_neigh = simple_command("/sbin/ip -6 neighbor show nud all")
    ironic_inspector_log = simple_file("/var/log/ironic-inspector/ironic-inspector.log")
    iscsiadm_m_session = simple_command("/usr/sbin/iscsiadm -m session")
    katello_service_status = simple_command("/usr/bin/katello-service status")
    kdump_conf = simple_file("/etc/kdump.conf")
    kerberos_kdc_log = simple_file("var/log/krb5kdc.log")
    kexec_crash_loaded = simple_file("/sys/kernel/kexec_crash_loaded")
    kexec_crash_size = simple_file("/sys/kernel/kexec_crash_size")
    keystone_conf = first_file(["/var/lib/config-data/puppet-generated/keystone/etc/keystone/keystone.conf", "/etc/keystone/keystone.conf"])
    keystone_crontab = simple_command("/usr/bin/crontab -l -u keystone")
    keystone_crontab_container = simple_command("docker exec keystone_cron /usr/bin/crontab -l -u keystone")
    keystone_log = first_file(["/var/log/containers/keystone/keystone.log", "/var/log/keystone/keystone.log"])
    krb5 = glob_file([r"etc/krb5.conf", r"etc/krb5.conf.d/*.conf"])
    ksmstate = simple_file("/sys/kernel/mm/ksm/run")
    kubepods_cpu_quota = glob_file("/sys/fs/cgroup/cpu/kubepods.slice/kubepods-burstable.slice/kubepods-burstable-pod[a-f0-9_]*.slice/cpu.cfs_quota_us")
    last_upload_globs = ["/etc/redhat-access-insights/.lastupload", "/etc/insights-client/.lastupload"]
    lastupload = glob_file(last_upload_globs)
    libkeyutils = simple_command("/usr/bin/find -L /lib /lib64 -name 'libkeyutils.so*'")
    libkeyutils_objdumps = simple_command('/usr/bin/find -L /lib /lib64 -name libkeyutils.so.1 -exec objdump -x "{}" \;')
    libvirtd_log = simple_file("/var/log/libvirt/libvirtd.log")
    limits_conf = glob_file(["/etc/security/limits.conf", "/etc/security/limits.d/*.conf"])
    locale = simple_command("/usr/bin/locale")
    localtime = simple_command("/usr/bin/file -L /etc/localtime")
    logrotate_conf = glob_file(["/etc/logrotate.conf", "/etc/logrotate.d/*"])
    lpstat_p = simple_command("/usr/bin/lpstat -p")
    lsblk = simple_command("/bin/lsblk")
    lsblk_pairs = simple_command("/bin/lsblk -P -o NAME,KNAME,MAJ:MIN,FSTYPE,MOUNTPOINT,LABEL,UUID,RA,RO,RM,MODEL,SIZE,STATE,OWNER,GROUP,MODE,ALIGNMENT,MIN-IO,OPT-IO,PHY-SEC,LOG-SEC,ROTA,SCHED,RQ-SIZE,TYPE,DISC-ALN,DISC-GRAN,DISC-MAX,DISC-ZERO")
    lscpu = simple_command("/usr/bin/lscpu")
    lsinitrd_lvm_conf = first_of([
                                 simple_command("/sbin/lsinitrd -f /etc/lvm/lvm.conf"),
                                 simple_command("/usr/bin/lsinitrd -f /etc/lvm/lvm.conf")
                                 ])
    lsmod = simple_command("/sbin/lsmod")
    lspci = simple_command("/sbin/lspci -k")
    lsof = simple_command("/usr/sbin/lsof")
    lssap = simple_command("/usr/sap/hostctrl/exe/lssap")
    lsscsi = simple_command("/usr/bin/lsscsi")
    ls_boot = simple_command("/bin/ls -lanR /boot")
    ls_docker_volumes = simple_command("/bin/ls -lanR /var/lib/docker/volumes")
    ls_dev = simple_command("/bin/ls -lanR /dev")
    ls_disk = simple_command("/bin/ls -lanR /dev/disk")
    ls_etc = simple_command("/bin/ls -lanR /etc")
    ls_lib_firmware = simple_command("/bin/ls -lanR /lib/firmware")
    ls_ocp_cni_openshift_sdn = simple_command("/bin/ls -l /var/lib/cni/networks/openshift-sdn")
    ls_sys_firmware = simple_command("/bin/ls -lanR /sys/firmware")
    ls_var_lib_mongodb = simple_command("/bin/ls -la /var/lib/mongodb")
    ls_R_var_lib_nova_instances = simple_command("/bin/ls -laR /var/lib/nova/instances")
    ls_var_lib_nova_instances = simple_command("/bin/ls -laRZ /var/lib/nova/instances")
    ls_usr_sbin = simple_command("/bin/ls -ln /usr/sbin")
    ls_var_log = simple_command("/bin/ls -la /var/log /var/log/audit")
    ls_var_spool_clientmq = simple_command("/bin/ls -ln /var/spool/clientmqueue")
    ls_var_tmp = simple_command("/bin/ls -ln /var/tmp")
    ls_var_run = simple_command("/bin/ls -lnL /var/run")
    ls_var_spool_postfix_maildrop = simple_command("/bin/ls -ln /var/spool/postfix/maildrop")
    ls_osroot = simple_command("/bin/ls -lan /")
    ls_var_www = simple_command("/bin/ls -la /dev/null /var/www")  # https://github.com/RedHatInsights/insights-core/issues/827
    lvdisplay = simple_command("/sbin/lvdisplay")
    lvm_conf = simple_file("/etc/lvm/lvm.conf")
    lvs = None  # simple_command('/sbin/lvs -a -o +lv_tags,devices --config="global{locking_type=0}"')
    lvs_noheadings = simple_command("/sbin/lvs --nameprefixes --noheadings --separator='|' -a -o lv_name,lv_size,lv_attr,mirror_log,vg_name,devices,region_size,data_percent,metadata_percent,segtype,seg_monitor --config=\"global{locking_type=0}\"")
    lvs_noheadings_all = simple_command("/sbin/lvs --nameprefixes --noheadings --separator='|' -a -o lv_name,lv_size,lv_attr,mirror_log,vg_name,devices,region_size,data_percent,metadata_percent,segtype --config='global{locking_type=0} devices{filter=[\"a|.*|\"]}'")
    mac_addresses = glob_file("/sys/class/net/*/address")
    machine_id = first_file(["etc/insights-client/machine-id", "etc/redhat-access-insights/machine-id", "etc/redhat_access_proactive/machine-id"])
    manila_conf = first_file(["/var/lib/config-data/puppet-generated/manila/etc/manila/manila.conf", "/etc/manila/manila.conf"])
    mariadb_log = simple_file("/var/log/mariadb/mariadb.log")
    max_uid = simple_command("/bin/awk -F':' '{ if($3 > max) max = $3 } END { print max }' /etc/passwd")
    mdstat = simple_file("/proc/mdstat")
    meminfo = first_file(["/proc/meminfo", "/meminfo"])
    messages = simple_file("/var/log/messages")
    metadata_json = simple_file("metadata.json", context=ClusterArchiveContext, kind=RawFileProvider)
    mlx4_port = simple_command("/usr/bin/find /sys/bus/pci/devices/*/mlx4_port[0-9] -print -exec cat {} \;")
    modinfo_i40e = simple_command("/sbin/modinfo i40e")
    modprobe = glob_file(["/etc/modprobe.conf", "/etc/modprobe.d/*.conf"])
    sysconfig_mongod = glob_file([
                                 "etc/sysconfig/mongod",
                                 "etc/opt/rh/rh-mongodb26/sysconfig/mongod"
                                 ])
    mongod_conf = glob_file([
                            "/etc/mongod.conf",
                            "/etc/mongodb.conf",
                            "/etc/opt/rh/rh-mongodb26/mongod.conf"
                            ])
    mount = simple_command("/bin/mount")
    multicast_querier = simple_command("/usr/bin/find /sys/devices/virtual/net/ -name multicast_querier -print -exec cat {} \;")
    multipath_conf = simple_file("/etc/multipath.conf")
    multipath_conf_initramfs = simple_command("/bin/lsinitrd -f /etc/multipath.conf")
    multipath__v4__ll = simple_command("/sbin/multipath -v4 -ll")
    mysqladmin_vars = simple_command("/bin/mysqladmin variables")
    mysql_log = glob_file([
                          "/var/log/mysql.log",
                          "/var/opt/rh/rh-mysql*/log/mysql/mysqld.log"
                          ])
    mysqld_pid = simple_command("/usr/bin/pgrep -n mysqld")
    mysqld_limits = foreach_collect(mysqld_pid, "/proc/%s/limits")
    named_checkconf_p = simple_command("/usr/sbin/named-checkconf -p")
    namespace = simple_command("/bin/ls /var/run/netns")
    netconsole = simple_file("/etc/sysconfig/netconsole")
    netstat = simple_command("/bin/netstat -neopa")
    netstat_agn = simple_command("/bin/netstat -agn")
    netstat_i = simple_command("/bin/netstat -i")
    netstat_s = simple_command("/bin/netstat -s")
    networkmanager_dispatcher_d = glob_file("/etc/NetworkManager/dispatcher.d/*-dhclient")
    neutron_conf = first_file(["/var/lib/config-data/puppet-generated/neutron/etc/neutron/neutron.conf", "/etc/neutron/neutron.conf"])
    neutron_l3_agent_ini = first_file(["/var/lib/config-data/puppet-generated/neutron/etc/neutron/l3_agent.ini", "/etc/neutron/l3_agent.ini"])
    neutron_l3_agent_log = simple_file("/var/log/neutron/l3-agent.log")
    neutron_metadata_agent_ini = first_file(["/var/lib/config-data/puppet-generated/neutron/etc/neutron/metadata_agent.ini", "/etc/neutron/metadata_agent.ini"])
    neutron_metadata_agent_log = first_file(["/var/log/containers/neutron/metadata-agent.log", "/var/log/neutron/metadata-agent.log"])
    neutron_ovs_agent_log = first_file(["/var/log/containers/neutron/openvswitch-agent.log", "/var/log/neutron/openvswitch-agent.log"])
    neutron_plugin_ini = first_file(["/var/lib/config-data/puppet-generated/neutron/etc/neutron/plugin.ini", "/etc/neutron/plugin.ini"])
    neutron_server_log = first_file(["/var/log/containers/neutron/server.log", "/var/log/neutron/server.log"])
    nfnetlink_queue = simple_file("/proc/net/netfilter/nfnetlink_queue")
    nfs_exports = simple_file("/etc/exports")
    nfs_exports_d = glob_file("/etc/exports.d/*.exports")
    nginx_conf = glob_file([
                           "/etc/nginx/nginx.conf",
                           "/opt/rh/nginx*/root/etc/nginx/nginx.conf",
                           "/etc/opt/rh/rh-nginx*/nginx/nginx.conf"
                           ])
    nmcli_conn_show = simple_command("/usr/bin/nmcli conn show")
    nmcli_dev_show = simple_command("/usr/bin/nmcli dev show")
    nova_api_log = first_file(["/var/log/containers/nova/nova-api.log", "/var/log/nova/nova-api.log"])
    nova_compute_log = first_file(["/var/log/containers/nova/nova-compute.log", "/var/log/nova/nova-compute.log"])
    nova_conf = first_file(["/var/lib/config-data/puppet-generated/nova/etc/nova/nova.conf", "/etc/nova/nova.conf"])
    nova_crontab = simple_command("/usr/bin/crontab -l -u nova")
    nova_crontab_container = simple_command("docker exec nova_api_cron /usr/bin/crontab -l -u nova")
    nova_uid = simple_command("/usr/bin/id -u nova")
    nova_migration_uid = simple_command("/usr/bin/id -u nova_migration")
    nscd_conf = simple_file("/etc/nscd.conf")
    nsswitch_conf = simple_file("/etc/nsswitch.conf")
    ntp_conf = simple_file("/etc/ntp.conf")
    ntpq_leap = simple_command("/usr/sbin/ntpq -c 'rv 0 leap'")
    ntpq_pn = simple_command("/usr/sbin/ntpq -pn")
    ntptime = simple_command("/usr/sbin/ntptime")
    numa_cpus = glob_file("/sys/devices/system/node/node[0-9]*/cpulist")
    numeric_user_group_name = simple_command("/bin/grep -c '^[[:digit:]]' /etc/passwd /etc/group")
    oc_get_bc = simple_command("/usr/bin/oc get bc -o yaml --all-namespaces", context=OpenShiftContext)
    oc_get_build = simple_command("/usr/bin/oc get build -o yaml --all-namespaces", context=OpenShiftContext)
    oc_get_clusterrole_with_config = simple_command("/usr/bin/oc get clusterrole --config /etc/origin/master/admin.kubeconfig")
    oc_get_clusterrolebinding_with_config = simple_command("/usr/bin/oc get clusterrolebinding --config /etc/origin/master/admin.kubeconfig")
    oc_get_dc = simple_command("/usr/bin/oc get dc -o yaml --all-namespaces", context=OpenShiftContext)
    oc_get_egressnetworkpolicy = simple_command("/usr/bin/oc get egressnetworkpolicy -o yaml --all-namespaces", context=OpenShiftContext)
    oc_get_endpoints = simple_command("/usr/bin/oc get endpoints -o yaml --all-namespaces", context=OpenShiftContext)
    oc_get_event = simple_command("/usr/bin/oc get event -o yaml --all-namespaces", context=OpenShiftContext)
    oc_get_node = simple_command("/usr/bin/oc get nodes -o yaml", context=OpenShiftContext)
    oc_get_pod = simple_command("/usr/bin/oc get pod -o yaml --all-namespaces", context=OpenShiftContext)
    oc_get_project = simple_command("/usr/bin/oc get project -o yaml --all-namespaces", context=OpenShiftContext)
    oc_get_pv = simple_command("/usr/bin/oc get pv -o yaml --all-namespaces", context=OpenShiftContext)
    oc_get_pvc = simple_command("/usr/bin/oc get pvc -o yaml --all-namespaces", context=OpenShiftContext)
    oc_get_rc = simple_command("/usr/bin/oc get rc -o yaml --all-namespaces", context=OpenShiftContext)
    oc_get_role = simple_command("/usr/bin/oc get role -o yaml --all-namespaces", context=OpenShiftContext)
    oc_get_rolebinding = simple_command("/usr/bin/oc get rolebinding -o yaml --all-namespaces", context=OpenShiftContext)
    oc_get_route = simple_command("/usr/bin/oc get route -o yaml --all-namespaces", context=OpenShiftContext)
    oc_get_service = simple_command("/usr/bin/oc get service -o yaml --all-namespaces", context=OpenShiftContext)
    oc_get_configmap = simple_command("/usr/bin/oc get configmap -o yaml --all-namespaces", context=OpenShiftContext)
    odbc_ini = simple_file("/etc/odbc.ini")
    odbcinst_ini = simple_file("/etc/odbcinst.ini")
    crt = simple_command("/usr/bin/find /etc/origin/node /etc/origin/master -type f -path '*.crt'")
    openshift_certificates = foreach_execute(crt, "/usr/bin/openssl x509 -noout -enddate -in %s")
    openshift_hosts = simple_file("/root/.config/openshift/hosts")
    openvswitch_other_config = simple_command("/usr/bin/ovs-vsctl -t 5 get Open_vSwitch . other_config")
    openvswitch_server_log = simple_file('/var/log/openvswitch/ovsdb-server.log')
    openvswitch_daemon_log = simple_file('/var/log/openvswitch/ovs-vswitchd.log')
    os_release = simple_file("etc/os-release")
    osa_dispatcher_log = first_file([
                                    "/var/log/rhn/osa-dispatcher.log",
                                    "/rhn-logs/rhn/osa-dispatcher.log"
                                    ])
    ose_master_config = simple_file("/etc/origin/master/master-config.yaml")
    ose_node_config = simple_file("/etc/origin/node/node-config.yaml")
    ovirt_engine_confd = glob_file("/etc/ovirt-engine/engine.conf.d/*")
    ovirt_engine_server_log = simple_file("/var/log/ovirt-engine/server.log")
    ovirt_engine_ui_log = simple_file("/var/log/ovirt-engine/ui.log")
    ovirt_engine_boot_log = simple_file("/var/log/ovirt-engine/boot.log")
    ovirt_engine_console_log = simple_file("/var/log/ovirt-engine/console.log")
<<<<<<< HEAD
    ovs_vsctl_list_br = simple_command("/usr/bin/ovs-vsctl list-br")
    ovs_appctl_fdb_show_bridge = foreach_execute(ovs_vsctl_list_br, "/usr/bin/ovs-appctl fdb/show %s")
=======
    ovs_vsctl_list_bridge = simple_command("/usr/bin/ovs-vsctl list bridge")
>>>>>>> f116cfe6
    ovs_vsctl_show = simple_command("/usr/bin/ovs-vsctl show")
    ovs_vswitchd_pid = simple_command("/usr/bin/pgrep -o ovs-vswitchd")
    ovs_vswitchd_limits = foreach_collect(ovs_vswitchd_pid, "/proc/%s/limits")
    pacemaker_log = simple_file("/var/log/pacemaker.log")

    @datasource(ps_auxww, context=HostContext)
    def package_and_java(broker):
        """Command: package_and_java"""
        ps = broker[DefaultSpecs.ps_auxww].content
        ctx = broker[HostContext]
        results = set()
        for p in ps:
            p_splits = p.split(None, 10)
            cmd = p_splits[10].split()[0] if len(p_splits) == 11 else ''
            which = ctx.shell_out("which {0}".format(cmd)) if 'java' in os.path.basename(cmd) else None
            resolved = ctx.shell_out("readlink -e {0}".format(which[0])) if which else None
            pkg = ctx.shell_out("rpm -qf {0}".format(resolved[0])) if resolved else None
            if cmd and pkg:
                results.add("{0} {1}".format(cmd, pkg[0]))
        return results

    package_provides_java = foreach_execute(package_and_java, "echo %s")
    pam_conf = simple_file("/etc/pam.conf")
    parted__l = simple_command("/sbin/parted -l -s")
    passenger_status = simple_command("/usr/bin/passenger-status")
    password_auth = simple_file("/etc/pam.d/password-auth")
    pcs_config = simple_command("/usr/sbin/pcs config")
    pcs_status = simple_command("/usr/sbin/pcs status")
    pluginconf_d = glob_file("/etc/yum/pluginconf.d/*.conf")
    postgresql_conf = first_file([
                                 "/var/lib/pgsql/data/postgresql.conf",
                                 "/opt/rh/postgresql92/root/var/lib/pgsql/data/postgresql.conf",
                                 "database/postgresql.conf"
                                 ])
    postgresql_log = first_of([
                              glob_file("/var/lib/pgsql/data/pg_log/postgresql-*.log"),
                              glob_file("/opt/rh/postgresql92/root/var/lib/pgsql/data/pg_log/postgresql-*.log"),
                              glob_file("/database/postgresql-*.log")
                              ])
    puppetserver_config = simple_file("/etc/sysconfig/puppetserver")
    md5chk_files = simple_command("/usr/bin/md5sum /dev/null /etc/pki/{product,product-default}/69.pem")
    prelink_orig_md5 = None
    prev_uploader_log = simple_file("var/log/redhat-access-insights/redhat-access-insights.log.1")
    proc_snmp_ipv4 = simple_file("proc/net/snmp")
    proc_snmp_ipv6 = simple_file("proc/net/snmp6")
    proc_stat = simple_file("proc/stat")
    pulp_worker_defaults = simple_file("etc/default/pulp_workers")
    pvs = simple_command('/sbin/pvs -a -v -o +pv_mda_free,pv_mda_size,pv_mda_count,pv_mda_used_count,pe_count --config="global{locking_type=0}"')
    pvs_noheadings = simple_command("/sbin/pvs --nameprefixes --noheadings --separator='|' -a -o pv_all,vg_name --config=\"global{locking_type=0}\"")
    pvs_noheadings_all = simple_command("/sbin/pvs --nameprefixes --noheadings --separator='|' -a -o pv_all,vg_name --config='global{locking_type=0} devices{filter=[\"a|.*|\"]}'")
    qemu_conf = simple_file("/etc/libvirt/qemu.conf")
    qemu_xml = glob_file(r"/etc/libvirt/qemu/*.xml")
    qpid_stat_g = simple_command("/usr/bin/qpid-stat -g --ssl-certificate=/etc/pki/katello/qpid_client_striped.crt -b amqps://localhost:5671")
    qpid_stat_q = simple_command("/usr/bin/qpid-stat -q --ssl-certificate=/etc/pki/katello/qpid_client_striped.crt -b amqps://localhost:5671")
    qpid_stat_u = simple_command("/usr/bin/qpid-stat -u --ssl-certificate=/etc/pki/katello/qpid_client_striped.crt -b amqps://localhost:5671")
    qpidd_conf = simple_file("/etc/qpid/qpidd.conf")
    rabbitmq_env = simple_file("/etc/rabbitmq/rabbitmq-env.conf")
    rabbitmq_logs = glob_file("/var/log/rabbitmq/rabbit@*.log", ignore=".*rabbit@.*(?<!-sasl).log$")
    rabbitmq_policies = simple_command("/usr/sbin/rabbitmqctl list_policies")
    rabbitmq_queues = simple_command("/usr/sbin/rabbitmqctl list_queues name messages consumers auto_delete")
    rabbitmq_report = simple_command("/usr/sbin/rabbitmqctl report")
    rabbitmq_startup_err = simple_file("/var/log/rabbitmq/startup_err")
    rabbitmq_startup_log = simple_file("/var/log/rabbitmq/startup_log")
    rabbitmq_users = simple_command("/usr/sbin/rabbitmqctl list_users")
    rc_local = simple_file("/etc/rc.d/rc.local")
    rdma_conf = simple_file("/etc/rdma/rdma.conf")
    redhat_release = simple_file("/etc/redhat-release")
    resolv_conf = simple_file("/etc/resolv.conf")

    @datasource(HostContext)
    def rhev_data_center(broker):
        import json
        root = broker[HostContext].root
        relative_path = "rhev/data-center"
        path = os.path.join(root, relative_path)
        bad_apples = []
        for dirpath, dirnames, filenames in os.walk(path):
            for p in dirnames + filenames:
                tmp = os.path.join(dirpath, p)
                try:
                    name, group = get_owner(tmp)
                    good = ("vdsm", "kvm")
                    if (name, group) != good:
                        bad_apples.append({"name": name, "group": group, "path": tmp})
                except:
                    logger.error(tmp)
        if bad_apples:
            return DatasourceProvider(content=json.dumps(bad_apples), relative_path=relative_path)
        raise SkipComponent()

    rhv_log_collector_analyzer = simple_command("rhv-log-collector-analyzer --json")
    rhn_charsets = simple_command("/usr/bin/rhn-charsets")
    rhn_conf = first_file(["/etc/rhn/rhn.conf", "/conf/rhn/rhn/rhn.conf"])
    rhn_entitlement_cert_xml = first_of([glob_file("/etc/sysconfig/rhn/rhn-entitlement-cert.xml*"),
                                   glob_file("/conf/rhn/sysconfig/rhn/rhn-entitlement-cert.xml*")])
    rhn_hibernate_conf = first_file(["/usr/share/rhn/config-defaults/rhn_hibernate.conf", "/config-defaults/rhn_hibernate.conf"])
    rhn_schema_stats = simple_command("/usr/bin/rhn-schema-stats -")
    rhn_schema_version = simple_command("/usr/bin/rhn-schema-version")
    rhn_server_satellite_log = simple_file("var/log/rhn/rhn_server_satellite.log")
    rhn_server_xmlrpc_log = first_file(["/var/log/rhn/rhn_server_xmlrpc.log",
                                           "/rhn-logs/rhn/rhn_server_xmlrpc.log"])
    rhn_search_daemon_log = first_file(["/var/log/rhn/search/rhn_search_daemon.log",
                                           "/rhn-logs/rhn/search/rhn_search_daemon.log"])
    rhn_taskomatic_daemon_log = first_file(["/var/log/rhn/rhn_taskomatic_daemon.log",
                                               "rhn-logs/rhn/rhn_taskomatic_daemon.log"])
    rhsm_conf = simple_file("/etc/rhsm/rhsm.conf")
    rhsm_log = simple_file("/var/log/rhsm/rhsm.log")
    root_crontab = simple_command("/usr/bin/crontab -l -u root")
    route = simple_command("/sbin/route -n")
    rpm_V_packages = simple_command("/usr/bin/rpm -V coreutils procps procps-ng shadow-utils passwd sudo", keep_rc=True)
    rsyslog_conf = simple_file("/etc/rsyslog.conf")
    samba = simple_file("/etc/samba/smb.conf")
    saphostctrl_listinstances = simple_command("/usr/sap/hostctrl/exe/saphostctrl -function ListInstances")

    @datasource(saphostctrl_listinstances, hostname)
    def sap_sid_nr(broker):
        """
        Get the SID and Instance Number

        Typical output of saphostctrl_listinstances::
        # /usr/sap/hostctrl/exe/saphostctrl -function ListInstances
        Inst Info : SR1 - 01 - liuxc-rhel7-hana-ent - 749, patch 418, changelist 1816226

        Returns:
            (list): List of tuple of SID and Instance Number.

        """
        insts = broker[DefaultSpecs.saphostctrl_listinstances].content
        hn = broker[DefaultSpecs.hostname].content[0].split('.')[0].strip()
        results = set()
        for ins in insts:
            ins_splits = ins.split(' - ')
            # Local Instance
            if ins_splits[2].strip() == hn:
                # (sid, nr)
                results.add((ins_splits[0].split()[-1].lower(), ins_splits[1].strip()))
        return list(results)

    @datasource(sap_sid_nr)
    def sap_sid(broker):
        """
        Get the SID

        Returns:
            (list): List of SID.

        """
        return list(set(sn[0] for sn in broker[DefaultSpecs.sap_sid_nr]))

    sap_hdb_version = foreach_execute(sap_sid, "/usr/bin/sudo -iu %sadm HDB version", keep_rc=True)
    sap_host_profile = simple_file("/usr/sap/hostctrl/exe/host_profile")

    @datasource(sap_sid_nr)
    def sapcontrol_getsystemupdatelist(broker):
        import json
        s_cmd = "/usr/bin/sudo -iu {0}adm sapcontrol -nr {1} -function GetSystemUpdateList"
        relative_path = "sudo_-iu_sidadm_sapcontrol_-nr__-function_GetSystemUpdateList"
        header = "hostname, instanceNr, status, starttime, endtime, dispstatus"
        line_set = set()
        results = list()
        for sid, nr in broker[DefaultSpecs.sap_sid_nr]:
            out = broker[HostContext].shell_out(s_cmd.format(sid, nr))
            if header in out:
                body = out[out.index(header) + 1:]  # remove the header
                line_set.update(body)
        header_sp = [i.strip() for i in header.split(',')]
        for l in line_set:
            l_sp = [i.strip() for i in l.split(',')]
            results.append(dict(zip(header_sp, l_sp)))
        if results:
            return DatasourceProvider(content=json.dumps(results), relative_path=relative_path)
        raise SkipComponent()

    saphostctl_getcimobject_sapinstance = simple_command("/usr/sap/hostctrl/exe/saphostctrl -function GetCIMObject -enuminstances SAPInstance")
    saphostexec_status = simple_command("/usr/sap/hostctrl/exe/saphostexec -status")
    saphostexec_version = simple_command("/usr/sap/hostctrl/exe/saphostexec -version")
    satellite_version_rb = simple_file("/usr/share/foreman/lib/satellite/version.rb")
    block_devices = listdir("/sys/block")
    scheduler = foreach_collect(block_devices, "/sys/block/%s/queue/scheduler")
    scsi = simple_file("/proc/scsi/scsi")
    scsi_eh_deadline = glob_file('/sys/class/scsi_host/host[0-9]*/eh_deadline')
    scsi_fwver = glob_file('/sys/class/scsi_host/host[0-9]*/fwrev')
    sctp_asc = simple_file('/proc/net/sctp/assocs')
    sctp_eps = simple_file('/proc/net/sctp/eps')
    secure = simple_file("/var/log/secure")
    selinux_config = simple_file("/etc/selinux/config")
    sestatus = simple_command("/usr/sbin/sestatus -b")

    @datasource(HostContext)
    def block(broker):
        """Path: /sys/block directories starting with . or ram or dm- or loop"""
        remove = (".", "ram", "dm-", "loop")
        tmp = "/dev/%s"
        return[(tmp % f) for f in os.listdir("/sys/block") if not f.startswith(remove)]

    smbstatus_p = simple_command("/usr/bin/smbstatus -p")
    smbstatus_S = simple_command("/usr/bin/smbstatus -S")
    smartctl = foreach_execute(block, "/sbin/smartctl -a %s", keep_rc=True)
    smartpdc_settings = simple_file("/etc/smart_proxy_dynflow_core/settings.yml")
    softnet_stat = simple_file("proc/net/softnet_stat")
    software_collections_list = simple_command('/usr/bin/scl --list')
    spfile_ora = glob_file("${ORACLE_HOME}/dbs/spfile*.ora")
    ss = simple_command("/usr/sbin/ss -tupna")
    ssh_config = simple_file("/etc/ssh/ssh_config")
    ssh_foreman_config = simple_file("/usr/share/foreman/.ssh/ssh_config")
    ssh_foreman_proxy_config = simple_file("/usr/share/foreman-proxy/.ssh/ssh_config")
    sshd_config = simple_file("/etc/ssh/sshd_config")
    sshd_config_perms = simple_command("/bin/ls -l /etc/ssh/sshd_config")
    sssd_config = simple_file("/etc/sssd/sssd.conf")
    subscription_manager_id = simple_command("/usr/bin/subscription-manager identity")
    subscription_manager_list_consumed = simple_command('/usr/bin/subscription-manager list --consumed')
    subscription_manager_list_installed = simple_command('/usr/bin/subscription-manager list --installed')
    subscription_manager_release_show = simple_command('/usr/bin/subscription-manager release --show')
    subscription_manager_repos_list_enabled = simple_command('/usr/bin/subscription-manager repos --list-enabled')
    swift_object_expirer_conf = first_file(["/var/lib/config-data/puppet-generated/swift/etc/swift/object-expirer.conf", "/etc/swift/object-expirer.conf"])
    swift_proxy_server_conf = first_file(["/var/lib/config-data/puppet-generated/swift/etc/swift/proxy-server.conf", "/etc/swift/proxy-server.conf"])
    sysconfig_chronyd = simple_file("/etc/sysconfig/chronyd")
    sysconfig_httpd = simple_file("/etc/sysconfig/httpd")
    sysconfig_irqbalance = simple_file("etc/sysconfig/irqbalance")
    sysconfig_kdump = simple_file("etc/sysconfig/kdump")
    sysconfig_libvirt_guests = simple_file("etc/sysconfig/libvirt-guests")
    sysconfig_memcached = first_file(["/var/lib/config-data/puppet-generated/memcached/etc/sysconfig/memcached", "/etc/sysconfig/memcached"])
    sysconfig_ntpd = simple_file("/etc/sysconfig/ntpd")
    sysconfig_prelink = simple_file("/etc/sysconfig/prelink")
    sysconfig_sshd = simple_file("/etc/sysconfig/sshd")
    sysconfig_virt_who = simple_file("/etc/sysconfig/virt-who")
    sysctl = simple_command("/sbin/sysctl -a")
    sysctl_conf = simple_file("/etc/sysctl.conf")
    sysctl_conf_initramfs = simple_command("/bin/lsinitrd /boot/initramfs-*kdump.img -f /etc/sysctl.conf /etc/sysctl.d/*.conf")
    systemctl_cinder_volume = simple_command("/bin/systemctl show openstack-cinder-volume")
    systemctl_httpd = simple_command("/bin/systemctl show httpd")
    systemctl_list_unit_files = simple_command("/bin/systemctl list-unit-files")
    systemctl_list_units = simple_command("/bin/systemctl list-units")
    systemctl_mariadb = simple_command("/bin/systemctl show mariadb")
    systemctl_pulp_workers = simple_command("/bin/systemctl show pulp_workers")
    systemctl_pulp_resmg = simple_command("/bin/systemctl show pulp_resource_manager")
    systemctl_pulp_celerybeat = simple_command("/bin/systemctl show pulp_celerybeat")
    systemctl_qpidd = simple_command("/bin/systemctl show qpidd")
    systemctl_qdrouterd = simple_command("/bin/systemctl show qdrouterd")
    systemctl_smartpdc = simple_command("/bin/systemctl show smart_proxy_dynflow_core")
    systemd_docker = simple_file("/usr/lib/systemd/system/docker.service")
    systemd_logind_conf = simple_file("/etc/systemd/logind.conf")
    systemd_openshift_node = simple_file("/usr/lib/systemd/system/atomic-openshift-node.service")
    systemd_system_conf = simple_file("/etc/systemd/system.conf")
    systemd_system_origin_accounting = simple_file("/etc/systemd/system.conf.d/origin-accounting.conf")
    systemid = first_of([
        simple_file("/etc/sysconfig/rhn/systemid"),
        simple_file("/conf/rhn/sysconfig/rhn/systemid")
    ])
    systool_b_scsi_v = simple_command("/bin/systool -b scsi -v")
    teamdctl_state_dump = foreach_execute(ethernet_interfaces, "/usr/bin/teamdctl %s state dump")
    thp_use_zero_page = simple_file("/sys/kernel/mm/transparent_hugepage/use_zero_page")
    thp_enabled = simple_file("/sys/kernel/mm/transparent_hugepage/enabled")
    tmpfilesd = glob_file(["/etc/tmpfiles.d/*.conf", "/usr/lib/tmpfiles.d/*.conf", "/run/tmpfiles.d/*.conf"])
    tomcat_web_xml = first_of([glob_file("/etc/tomcat*/web.xml"),
                                  glob_file("/conf/tomcat/tomcat*/web.xml")])
    tomcat_server_xml = first_of([foreach_collect(tomcat_base, "%s/conf/server.xml"),
                                     glob_file("conf/tomcat/tomcat*/server.xml", context=HostArchiveContext)])

    @datasource(ps_auxww)
    def tomcat_home_base(broker):
        """Command: tomcat_home_base_paths"""
        ps = broker[DefaultSpecs.ps_auxww].content
        results = []
        findall = re.compile(r"\-Dcatalina\.(home|base)=(\S+)").findall
        for p in ps:
            found = findall(p)
            if found:
                # Only get the path which is absolute
                results.extend(f[1] for f in found if f[1][0] == '/')
        return list(set(results))

    tomcat_vdc_targeted = foreach_execute(tomcat_home_base, "/bin/grep -R -s 'VirtualDirContext' --include '*.xml' %s")
    tomcat_vdc_fallback = simple_command("/usr/bin/find /usr/share -maxdepth 1 -name 'tomcat*' -exec /bin/grep -R -s 'VirtualDirContext' --include '*.xml' '{}' +")
    tuned_adm = simple_command("/usr/sbin/tuned-adm list")
    tuned_conf = simple_file("/etc/tuned.conf")
    udev_persistent_net_rules = simple_file("/etc/udev/rules.d/70-persistent-net.rules")
    ulimit_hard = simple_command("/usr/bin/ulimit -a -H")
    uname = simple_command("/usr/bin/uname -a")
    up2date = simple_file("/etc/sysconfig/rhn/up2date")
    up2date_log = simple_file("/var/log/up2date")
    uploader_log = simple_file("/var/log/redhat-access-insights/redhat-access-insights.log")
    uptime = simple_command("/usr/bin/uptime")
    usr_journald_conf_d = glob_file(r"usr/lib/systemd/journald.conf.d/*.conf")  # note that etc_journald.conf.d also exists
    vgdisplay = simple_command("/sbin/vgdisplay")
    vdsm_conf = simple_file("etc/vdsm/vdsm.conf")
    vdsm_id = simple_file("etc/vdsm/vdsm.id")
    vdsm_log = simple_file("var/log/vdsm/vdsm.log")
    vdsm_logger_conf = simple_file("etc/vdsm/logger.conf")
    vmware_tools_conf = simple_file("etc/vmware-tools/tools.conf")
    vgs = None  # simple_command('/sbin/vgs -v -o +vg_mda_count,vg_mda_free,vg_mda_size,vg_mda_used_count,vg_tags --config="global{locking_type=0}"')
    vgs_noheadings = simple_command("/sbin/vgs --nameprefixes --noheadings --separator='|' -a -o vg_all --config=\"global{locking_type=0}\"")
    vgs_noheadings_all = simple_command("/sbin/vgs --nameprefixes --noheadings --separator='|' -a -o vg_all --config='global{locking_type=0} devices{filter=[\"a|.*|\"]}'")
    virsh_list_all = simple_command("/usr/bin/virsh --readonly list --all")
    virt_what = simple_command("/usr/sbin/virt-what")
    virt_who_conf = glob_file([r"etc/virt-who.conf", r"etc/virt-who.d/*.conf"])
    virtlogd_conf = simple_file("/etc/libvirt/virtlogd.conf")
    vmcore_dmesg = glob_file("/var/crash/*/vmcore-dmesg.txt")
    vsftpd = simple_file("/etc/pam.d/vsftpd")
    vsftpd_conf = simple_file("/etc/vsftpd/vsftpd.conf")
    woopsie = simple_command(r"/usr/bin/find /var/crash /var/tmp -path '*.reports-*/whoopsie-report' -print -quit")
    x86_pti_enabled = simple_file("sys/kernel/debug/x86/pti_enabled")
    x86_ibpb_enabled = simple_file("sys/kernel/debug/x86/ibpb_enabled")
    x86_ibrs_enabled = simple_file("sys/kernel/debug/x86/ibrs_enabled")
    x86_retp_enabled = simple_file("sys/kernel/debug/x86/retp_enabled")

    @datasource(Mount)
    def xfs_mounts(broker):
        mnt = broker[Mount]
        mps = mnt.search(mount_type='xfs')
        return [m.mount_point for m in mps]

    xfs_info = foreach_execute(xfs_mounts, "/usr/sbin/xfs_info %s")
    xinetd_conf = glob_file(["/etc/xinetd.conf", "/etc/xinetd.d/*"])
    yum_conf = simple_file("/etc/yum.conf")
    yum_log = simple_file("/var/log/yum.log")
    yum_repolist = simple_command("/usr/bin/yum -C repolist")
    yum_repos_d = glob_file("/etc/yum.repos.d/*")
    zipl_conf = simple_file("/etc/zipl.conf")

    rpm_format = format_rpm()

    host_installed_rpms = simple_command("/usr/bin/rpm -qa --qf '%s'" % rpm_format, context=HostContext)

    @datasource(DockerImageContext)
    def docker_installed_rpms(broker):
        """ Command: /usr/bin/rpm -qa --root `%s` --qf `%s`"""
        ctx = broker[DockerImageContext]
        root = ctx.root
        fmt = DefaultSpecs.rpm_format
        cmd = "/usr/bin/rpm -qa --root %s --qf '%s'" % (root, fmt)
        result = ctx.shell_out(cmd)
        return CommandOutputProvider(cmd, ctx, content=result)

    # unify the different installed rpm provider types
    installed_rpms = first_of([host_installed_rpms, docker_installed_rpms])

    @datasource(ps_auxww, context=HostContext)
    def jboss_home(broker):
        """Command: JBoss home progress command content paths"""
        ps = broker[DefaultSpecs.ps_auxww].content
        results = []
        findall = re.compile(r"\-Djboss\.home\.dir=(\S+)").findall
        # JBoss progress command content should contain jboss.home.dir
        # and any of string ['-D[Standalone]', '-D[Host Controller]', '-D[Server:']
        for p in ps:
            if any(i in p for i in ['-D[Standalone]', '-D[Host Controller]', '-D[Server:']):
                found = findall(p)
                if found:
                    # Only get the path which is absolute
                    results.extend(f for f in found if f[0] == '/')
        return list(set(results))

    jboss_version = foreach_collect(jboss_home, "%s/version.txt")

    @datasource(ps_auxww, context=HostContext, multi_output=True)
    def jboss_domain_server_log_dir(broker):
        """Command: JBoss domain server log directory"""
        ps = broker[DefaultSpecs.ps_auxww].content
        results = []
        findall = re.compile(r"\-Djboss\.server\.log\.dir=(\S+)").findall
        # JBoss domain server progress command content should contain jboss.server.log.dir
        for p in ps:
            if '-D[Server:' in p:
                found = findall(p)
                if found:
                    # Only get the path which is absolute
                    results.extend(f for f in found if f[0] == '/')
        return list(set(results))

    jboss_domain_server_log = foreach_collect(jboss_domain_server_log_dir, "%s/server.log*")

    @datasource(ps_auxww, context=HostContext, multi_output=True)
    def jboss_standalone_main_config_files(broker):
        """Command: JBoss standalone main config files"""
        ps = broker[DefaultSpecs.ps_auxww].content
        results = []
        search = re.compile(r"\-Djboss\.server\.base\.dir=(\S+)").search
        # JBoss progress command content should contain jboss.home.dir
        for p in ps:
            if '-D[Standalone]' in p:
                match = search(p)
                # Only get the path which is absolute
                if match and match.group(1)[0] == "/":
                    main_config_path = match.group(1)
                    main_config_file = "standalone.xml"
                    if " -c " in p:
                        main_config_file = p.split(" -c ")[1].split()[0]
                    elif "--server-config" in p:
                        main_config_file = p.split("--server-config=")[1].split()[0]
                    results.append(main_config_path + "/" + main_config_file)
        return list(set(results))

    jboss_standalone_main_config = foreach_collect(jboss_standalone_main_config_files, "%s")<|MERGE_RESOLUTION|>--- conflicted
+++ resolved
@@ -548,12 +548,9 @@
     ovirt_engine_ui_log = simple_file("/var/log/ovirt-engine/ui.log")
     ovirt_engine_boot_log = simple_file("/var/log/ovirt-engine/boot.log")
     ovirt_engine_console_log = simple_file("/var/log/ovirt-engine/console.log")
-<<<<<<< HEAD
     ovs_vsctl_list_br = simple_command("/usr/bin/ovs-vsctl list-br")
     ovs_appctl_fdb_show_bridge = foreach_execute(ovs_vsctl_list_br, "/usr/bin/ovs-appctl fdb/show %s")
-=======
     ovs_vsctl_list_bridge = simple_command("/usr/bin/ovs-vsctl list bridge")
->>>>>>> f116cfe6
     ovs_vsctl_show = simple_command("/usr/bin/ovs-vsctl show")
     ovs_vswitchd_pid = simple_command("/usr/bin/pgrep -o ovs-vswitchd")
     ovs_vswitchd_limits = foreach_collect(ovs_vswitchd_pid, "/proc/%s/limits")
