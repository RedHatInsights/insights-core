--- conflicted
+++ resolved
@@ -582,11 +582,8 @@
     block_devices = listdir("/sys/block")
     scheduler = foreach_collect(block_devices, "/sys/block/%s/queue/scheduler")
     scsi = simple_file("/proc/scsi/scsi")
-<<<<<<< HEAD
     scsi_eh_deadline = glob_file('/sys/class/scsi_host/host[0-9]*/eh_deadline')
-=======
     scsi_fwver = glob_file('/sys/class/scsi_host/host[0-9]*/fwrev')
->>>>>>> c9eb849b
     secure = simple_file("/var/log/secure")
     selinux_config = simple_file("/etc/selinux/config")
     sestatus = simple_command("/usr/sbin/sestatus -b")
