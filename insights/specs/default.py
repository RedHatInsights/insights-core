"""
This module defines all datasources used by standard Red Hat Insight components.

To define data sources that override the components in this file, create a
`insights.core.spec_factory.SpecFactory` with "insights.specs" as the constructor
argument. Data sources created with that factory will override components in
this file with the same `name` keyword argument. This allows overriding the
data sources that standard Insights `Parsers` resolve against.
"""

import logging
import signal

# TODO: When adding new importing, Please
# - keep the modules in sort of alphabet
# - keep line length less than 80 characters
from insights.components.ceph import IsCephMonitor
from insights.components.cloud_provider import IsAzure, IsGCP
from insights.components.rhel_version import IsGtOrRhel84
from insights.components.satellite import (
    IsSatellite,
    IsSatellite611,
    IsSatellite614AndLater,
    IsSatelliteLessThan614,
)
from insights.components.selinux import SELinuxEnabled
from insights.components.virtualization import IsBareMetal
from insights.core.context import HostContext
from insights.core.spec_factory import (
    RawFileProvider,
    command_with_args,
    container_collect,
    container_execute,
    first_file,
    first_of,
    foreach_collect,
    foreach_execute,
    glob_file,
    head,
    listdir,
    simple_command,
    simple_file,
)
from insights.specs import Specs
from insights.specs.datasources import (
    aws,
    awx_manage,
    client_metadata,
    cloud_init,
    corosync as corosync_ds,
    db2,
    dev,
    du,
    eap_reports,
    env,
    ethernet,
    httpd,
    intersystems,
    ipcs,
    kernel,
    leapp,
    logrotate,
    lpstat,
    ls,
    lsattr,
    luks,
    machine_id,
    md5chk,
    mdadm,
    mount as mount_ds,
    package_provides,
    ps,
    rpm,
    sap,
    satellite,
    ssl_certificate,
    sys_fs_cgroup_memory,
    user_group,
    yum_updates,
)
from insights.specs.datasources.compliance import compliance_ds
from insights.specs.datasources.container import containers_inspect, running_rhel_containers
from insights.specs.datasources.container.nginx_conf import nginx_conf as container_nginx_conf_ds
from insights.specs.datasources.malware_detection import malware_detection_ds
from insights.specs.datasources.pcp import (
    pcp_enabled,
    pcp_raw_files,
    pmlog_summary_args,
    pmlog_summary_args_pcp_zeroconf,
)
from insights.specs.datasources.rpm import _rpm_format
from insights.specs.datasources.sap import sap_hana_sid, sap_hana_sid_SID_nr

logger = logging.getLogger(__name__)


class DefaultSpecs(Specs):
    # Dependent specs that aren't in the registry
    block_devices_by_uuid = listdir("/dev/disk/by-uuid/", context=HostContext)
    httpd_pid = simple_command("/usr/bin/pgrep -o httpd")
    openshift_router_pid = simple_command("/usr/bin/pgrep -n openshift-route")
    ovs_vsctl_list_br = simple_command("/usr/bin/ovs-vsctl list-br")

    # Client metadata specs/files
    ansible_host = client_metadata.ansible_host
    blacklist_report = client_metadata.blacklist_report
    blacklisted_specs = client_metadata.blacklisted_specs
    branch_info = client_metadata.branch_info
    display_name = client_metadata.display_name
    tags = client_metadata.tags
    version_info = client_metadata.version_info

    # Client App specs
    compliance = compliance_ds.compliance
    compliance_policies = compliance_ds.compliance_policies
    compliance_assign = compliance_ds.compliance_assign
    compliance_unassign = compliance_ds.compliance_unassign
    malware_detection = malware_detection_ds.malware_detection

    # Regular collection specs
    # ansible_telemetry = simple_command("/usr/share/ansible/telemetry/telemetry.py")
    abrt_ccpp_conf = simple_file("/etc/abrt/plugins/CCpp.conf")
    abrt_status_bare = simple_command("/usr/bin/abrt status --bare=True")
    alternatives_display_python = simple_command("/usr/sbin/alternatives --display python")
    amq_broker = glob_file("/var/opt/amq-broker/*/etc/broker.xml")
    audit_log = simple_file("/var/log/audit/audit.log")
    auditctl_rules = simple_command("/sbin/auditctl -l")
    auditctl_status = simple_command("/sbin/auditctl -s")
    auditd_conf = simple_file("/etc/audit/auditd.conf")
    audispd_conf = simple_file("/etc/audisp/audispd.conf")
    ausearch_insights = simple_command(
        "/usr/sbin/ausearch -i -m avc,user_avc,selinux_err,user_selinux_err -ts recent",
        keep_rc=True,
    )
    aws_instance_id_doc = command_with_args(
        '/usr/bin/curl -s -H "X-aws-ec2-metadata-token: %s" http://169.254.169.254/latest/dynamic/instance-identity/document --connect-timeout 5',
        aws.aws_imdsv2_token,
        deps=[aws.aws_imdsv2_token],
    )
    aws_instance_id_pkcs7 = command_with_args(
        '/usr/bin/curl -s -H "X-aws-ec2-metadata-token: %s" http://169.254.169.254/latest/dynamic/instance-identity/pkcs7 --connect-timeout 5',
        aws.aws_imdsv2_token,
        deps=[aws.aws_imdsv2_token],
    )
    aws_public_hostnames = command_with_args(
        '/usr/bin/curl -s -H "X-aws-ec2-metadata-token: %s" http://169.254.169.254/latest/meta-data/public-hostname --connect-timeout 5',
        aws.aws_imdsv2_token,
        deps=[aws.aws_imdsv2_token],
    )
    aws_public_ipv4_addresses = command_with_args(
        '/usr/bin/curl -s -H "X-aws-ec2-metadata-token: %s" http://169.254.169.254/latest/meta-data/public-ipv4 --connect-timeout 5',
        aws.aws_imdsv2_token,
        deps=[aws.aws_imdsv2_token],
    )
    awx_manage_check_license = simple_command("/usr/bin/awx-manage check_license")
    awx_manage_check_license_data = awx_manage.check_license_data
    awx_manage_print_settings = simple_command(
        "/usr/bin/awx-manage print_settings INSIGHTS_TRACKING_STATE SYSTEM_UUID INSTALL_UUID TOWER_URL_BASE AWX_CLEANUP_PATHS AWX_PROOT_BASE_PATH LOG_AGGREGATOR_ENABLED LOG_AGGREGATOR_LEVEL --format json"
    )
    azure_instance_id = simple_command(
        "/usr/bin/curl -s -H Metadata:true http://169.254.169.254/metadata/instance/compute/vmId?api-version=2021-12-13&format=text --connect-timeout 5",
        deps=[IsAzure],
    )
    azure_instance_plan = simple_command(
        "/usr/bin/curl -s -H Metadata:true http://169.254.169.254/metadata/instance/compute/plan?api-version=2021-12-13&format=json --connect-timeout 5",
        deps=[IsAzure],
    )
    azure_instance_type = simple_command(
        "/usr/bin/curl -s -H Metadata:true http://169.254.169.254/metadata/instance/compute/vmSize?api-version=2021-12-13&format=text --connect-timeout 5",
        deps=[IsAzure],
    )
    azure_load_balancer = simple_command(
        "/usr/bin/curl -s -H Metadata:true http://169.254.169.254/metadata/loadbalancer?api-version=2021-12-13&format=json --connect-timeout 5",
        deps=[IsAzure],
    )
    basic_auth_insights_client = client_metadata.basic_auth_insights_client
    bdi_read_ahead_kb = glob_file("/sys/class/bdi/*/read_ahead_kb")
    blkid = simple_command("/sbin/blkid -c /dev/null")
    bond = glob_file("/proc/net/bonding/*")
    bond_dynamic_lb = glob_file("/sys/class/net/*/bonding/tlb_dynamic_lb")
    boot_loader_entries = glob_file("/boot/loader/entries/*.conf")
    bootc_status = simple_command("/usr/bin/bootc status --json")
    bootctl_status = simple_command("/usr/bin/bootctl status", keep_rc=True)
    buddyinfo = simple_file("/proc/buddyinfo")
    brctl_show = simple_command("/usr/sbin/brctl show")
    candlepin_log = simple_file("/var/log/candlepin/candlepin.log")
    cciss = glob_file("/proc/driver/cciss/cciss*")
    cdc_wdm = simple_file("/sys/bus/usb/drivers/cdc_wdm/module/refcnt")
    ceph_conf = first_file(
        ["/var/lib/config-data/puppet-generated/ceph/etc/ceph/ceph.conf", "/etc/ceph/ceph.conf"]
    )
    ceph_health_detail = simple_command("/usr/bin/ceph health detail -f json")
    ceph_insights = simple_command("/usr/bin/ceph insights", deps=[IsCephMonitor])
    ceph_osd_dump = simple_command("/usr/bin/ceph osd dump -f json")
    ceph_osd_tree = simple_command("/usr/bin/ceph osd tree -f json")
    ceph_v = simple_command("/usr/bin/ceph -v")
    certificates_enddate = simple_command(
        r"/usr/bin/find /etc/origin/node /etc/origin/master /etc/pki /etc/ipa /etc/tower/tower.cert -type f -exec /usr/bin/openssl x509 -noout -enddate -in '{}' \; -exec echo 'FileName= {}' \;",
        keep_rc=True,
    )
    cgroups = simple_file("/proc/cgroups")
    chrony_conf = simple_file("/etc/chrony.conf")
    chronyc_sources = simple_command("/usr/bin/chronyc sources")
    cib_xml = simple_file("/var/lib/pacemaker/cib/cib.xml")
    cifs_debug_data = simple_file("/proc/fs/cifs/DebugData")
    cinder_conf = first_file(
        [
            "/var/lib/config-data/puppet-generated/cinder/etc/cinder/cinder.conf",
            "/etc/cinder/cinder.conf",
        ]
    )
    cloud_cfg_filtered = cloud_init.cloud_cfg
    cloud_init_query = simple_command("/usr/bin/cloud-init query -f '{{ cloud_name, platform }}'")
    cloud_init_custom_network = simple_file("/etc/cloud/cloud.cfg.d/99-custom-networking.cfg")
    cloud_init_log = simple_file("/var/log/cloud-init.log")
    cluster_conf = simple_file("/etc/cluster/cluster.conf")
    cmdline = simple_file("/proc/cmdline")
    cni_podman_bridge_conf = simple_file("/etc/cni/net.d/87-podman-bridge.conflist")
    compliance_enabled_policies = compliance_ds.compliance_advisor_rule_enabled
    convert2rhel_facts = simple_file("/etc/rhsm/facts/convert2rhel.facts")
    corosync = simple_file("/etc/sysconfig/corosync")
    corosync_cmapctl = foreach_execute(corosync_ds.corosync_cmapctl_cmds, "%s")
    corosync_conf = simple_file("/etc/corosync/corosync.conf")
    cpu_cores = glob_file("sys/devices/system/cpu/cpu[0-9]*/online")
    cpu_siblings = glob_file("sys/devices/system/cpu/cpu[0-9]*/topology/thread_siblings_list")
    cpu_smt_active = simple_file("sys/devices/system/cpu/smt/active")
    cpu_vulns = glob_file("sys/devices/system/cpu/vulnerabilities/*")
    cpuinfo = simple_file("/proc/cpuinfo")
    cpupower_frequency_info = simple_command("/usr/bin/cpupower -c all frequency-info")
    cpuset_cpus = simple_file("/sys/fs/cgroup/cpuset/cpuset.cpus")
    cron_daily_rhsmd = simple_file("/etc/cron.daily/rhsmd")
    cron_foreman = simple_file("/etc/cron.d/foreman")
    cron_log = simple_file("/var/log/cron")
    crypto_policies_bind = simple_file("/etc/crypto-policies/back-ends/bind.config")
    crypto_policies_config = simple_file("/etc/crypto-policies/config")
    crypto_policies_opensshserver = simple_file(
        "/etc/crypto-policies/back-ends/opensshserver.config"
    )
    crypto_policies_state_current = simple_file("/etc/crypto-policies/state/current")
    cryptsetup_luksDump = luks.luks_data_sources
    cupsd_conf = simple_file("/etc/cups/cupsd.conf")
    cups_browsed_conf = simple_file("/etc/cups/cups-browsed.conf")
    cups_files_conf = simple_file("/etc/cups/cups-files.conf")
    current_clocksource = simple_file(
        "/sys/devices/system/clocksource/clocksource0/current_clocksource"
    )
    date = simple_command("/bin/date")
    date_utc = simple_command("/bin/date --utc")
    db2_database_configuration = foreach_execute(
        db2.db2_databases_info,
        "/usr/sbin/runuser -l  %s  -c 'db2 get database configuration for %s'",
    )
    db2_database_manager = foreach_execute(
        db2.db2_users, "/usr/sbin/runuser -l  %s  -c 'db2 get dbm cfg'"
    )
    db2ls_a_c = simple_command("/usr/local/bin/db2ls -a -c")
    df__al = simple_command("/bin/df -al -x autofs")
    df__alP = simple_command("/bin/df -alP -x autofs")
    df__li = simple_command("/bin/df -li -x autofs")
    dig_dnssec = simple_command("/usr/bin/dig +dnssec . SOA")
    dig_edns = simple_command("/usr/bin/dig +edns=0 . SOA")
    dig_noedns = simple_command("/usr/bin/dig +noedns . SOA")
    dirsrv_errors = glob_file("var/log/dirsrv/*/errors*")
    dm_mod_use_blk_mq = simple_file("/sys/module/dm_mod/parameters/use_blk_mq")
    dmesg = simple_command("/bin/dmesg")
    dmesg_log = simple_file("/var/log/dmesg")
    dmidecode = simple_command("/usr/sbin/dmidecode")
    dmsetup_info = simple_command("/usr/sbin/dmsetup info -C")
    dmsetup_status = simple_command("/usr/sbin/dmsetup status")
    dnf_conf = simple_file("/etc/dnf/dnf.conf")
    dnf_modules = glob_file("/etc/dnf/modules.d/*.module")  # used by puptoo
    dnf_module_list = simple_command(
        "/usr/bin/dnf -C --noplugins module list", signum=signal.SIGTERM
    )  # used by puptoo
    docker_info = simple_command("/usr/bin/docker info")  # v3.7.0
    docker_list_containers = simple_command("/usr/bin/docker ps --all --no-trunc")  # v3.7.0
    docker_list_images = simple_command(
        "/usr/bin/docker images --all --no-trunc --digests"
    )  # v3.7.0
    docker_storage_setup = simple_file("/etc/sysconfig/docker-storage-setup")  # v3.7.0
    docker_sysconfig = simple_file("/etc/sysconfig/docker")  # v3.7.0
    dotnet_version = simple_command("/usr/bin/dotnet --version")
    doveconf = simple_command("/usr/bin/doveconf")
    dracut_kdump_capture_service = simple_file(
        "/usr/lib/dracut/modules.d/99kdumpbase/kdump-capture.service"
    )
    dse_ldif = glob_file("/etc/dirsrv/*/dse.ldif")
    dumpe2fs_h = foreach_execute(mount_ds.dumpdev_list, "/sbin/dumpe2fs -h %s")
    du_dirs = foreach_execute(du.du_dir_list, "/bin/du -s -k %s")  # empty filter
    duplicate_machine_id = machine_id.dup_machine_id_info
    eap_json_reports = foreach_collect(eap_reports.eap_report_files, "%s")
    engine_log = simple_file("/var/log/ovirt-engine/engine.log")
    etc_journald_conf = simple_file(r"etc/systemd/journald.conf")
    etc_journald_conf_d = glob_file(r"etc/systemd/journald.conf.d/*.conf")
    etc_machine_id = simple_file("/etc/machine-id")
    etc_udev_40_redhat_rules = first_file(
        [
            "/etc/udev/rules.d/40-redhat.rules",
            "/run/udev/rules.d/40-redhat.rules",
            "/usr/lib/udev/rules.d/40-redhat.rules",
            "/usr/local/lib/udev/rules.d/40-redhat.rules",
        ]
    )
    etc_udev_oracle_asm_rules = glob_file(r"/etc/udev/rules.d/*asm*.rules")
    etcd_conf = simple_file("/etc/etcd/etcd.conf")
    ethtool = foreach_execute(ethernet.interfaces, "/sbin/ethtool %s")
    ethtool_S = foreach_execute(ethernet.interfaces, "/sbin/ethtool -S %s")
    ethtool_T = foreach_execute(ethernet.interfaces, "/sbin/ethtool -T %s")
    ethtool_c = foreach_execute(ethernet.interfaces, "/sbin/ethtool -c %s")
    ethtool_g = foreach_execute(ethernet.interfaces, "/sbin/ethtool -g %s")
    ethtool_i = foreach_execute(ethernet.interfaces, "/sbin/ethtool -i %s")
    ethtool_k = foreach_execute(ethernet.interfaces, "/sbin/ethtool -k %s")
    falconctl_aid = simple_command("/opt/CrowdStrike/falconctl -g --aid")
    falconctl_backend = simple_command("/opt/CrowdStrike/falconctl -g --backend")
    falconctl_rfm = simple_command("/opt/CrowdStrike/falconctl -g --rfm-state")
    falconctl_version = simple_command("/opt/CrowdStrike/falconctl -g --version")
    fapolicyd_rules = glob_file(r"/etc/fapolicyd/rules.d/*.rules")
    fcoeadm_i = simple_command("/usr/sbin/fcoeadm -i")
    files_dirs_number = ls.files_dirs_number
    filefrag = simple_command(
        "/sbin/filefrag /boot/grub2/grubenv /boot/initramfs*.img /boot/vmlinuz*", keep_rc=True
    )
    findmnt_lo_propagation = simple_command("/bin/findmnt -lo+PROPAGATION")
    firewall_cmd_list_all_zones = simple_command("/usr/bin/firewall-cmd --list-all-zones")
    firewalld_conf = simple_file("/etc/firewalld/firewalld.conf")
    flatpak_list = simple_command("/usr/bin/flatpak list")
    foreman_production_log = simple_file("/var/log/foreman/production.log")
    fstab = simple_file("/etc/fstab")
    fw_security = first_of(
        [
            simple_command("/usr/bin/fwupdmgr security --force --json", deps=[IsBareMetal]),
            simple_command("/bin/fwupdagent security --force", deps=[IsBareMetal]),
        ]
    )
    galera_cnf = first_file(
        [
            "/var/lib/config-data/puppet-generated/mysql/etc/my.cnf.d/galera.cnf",
            "/etc/my.cnf.d/galera.cnf",
        ]
    )
    gcp_instance_type = simple_command(
        "/usr/bin/curl -s -H 'Metadata-Flavor: Google' 'http://metadata.google.internal/computeMetadata/v1/instance/machine-type' --connect-timeout 5",
        deps=[IsGCP],
    )
    gcp_license_codes = simple_command(
        "/usr/bin/curl -s -H 'Metadata-Flavor: Google' 'http://metadata.google.internal/computeMetadata/v1/instance/licenses/?recursive=True' --connect-timeout 5",
        deps=[IsGCP],
    )  # used by puptoo
    gcp_network_interfaces = simple_command(
        "/usr/bin/curl -s -H 'Metadata-Flavor: Google' 'http://metadata/computeMetadata/v1/instance/network-interfaces/?recursive=true' --connect-timeout 5",
        deps=[IsGCP],
    )
    getcert_list = simple_command("/usr/bin/getcert list")
    getconf_page_size = simple_command("/usr/bin/getconf PAGE_SIZE")
    getenforce = simple_command("/usr/sbin/getenforce")
    getsebool = simple_command("/usr/sbin/getsebool -a")
    gluster_v_info = simple_command("/usr/sbin/gluster volume info")
    greenboot_status = simple_command("/usr/libexec/greenboot/greenboot-status")  # used by puptoo
    group_info = command_with_args("/usr/bin/getent group %s", user_group.group_filters)
    grub2_cfg = simple_file("/boot/grub2/grub.cfg")
    grub2_efi_cfg = simple_file("boot/efi/EFI/redhat/grub.cfg")
    grubby_default_index = simple_command(
        "/usr/sbin/grubby --default-index"
    )  # only RHEL7 and updwards
    grubby_default_kernel = simple_command("/sbin/grubby --default-kernel")
    grubby_info_all = simple_command("/usr/sbin/grubby --info=ALL")
    grub_conf = simple_file("/boot/grub/grub.conf")
    grub_efi_conf = simple_file("/boot/efi/EFI/redhat/grub.conf")
    grubenv = simple_command("/usr/bin/grub2-editenv list", keep_rc=True)
    haproxy_cfg = first_file(
        [
            "/var/lib/config-data/puppet-generated/haproxy/etc/haproxy/haproxy.cfg",
            "/etc/haproxy/haproxy.cfg",
        ]
    )
    haproxy_cfg_scl = simple_file("/etc/opt/rh/rh-haproxy18/haproxy/haproxy.cfg")
    heat_conf = first_file(
        ["/var/lib/config-data/puppet-generated/heat/etc/heat/heat.conf", "/etc/heat/heat.conf"]
    )
    hostname = simple_command("/bin/hostname -f")
    hostname_default = simple_command("/bin/hostname")
    hostname_short = simple_command("/bin/hostname -s")
    hosts = simple_file("/etc/hosts")
    hponcfg_g = simple_command("/sbin/hponcfg -g")
    httpd24_httpd_error_log = simple_file("/opt/rh/httpd24/root/etc/httpd/logs/error_log")
    httpd_M = foreach_execute(httpd.httpd_cmds, "%s -M")
    httpd_V = foreach_execute(httpd.httpd_cmds, "%s -V")
    httpd_cert_info_in_nss = foreach_execute(
        ssl_certificate.httpd_certificate_info_in_nss, '/usr/bin/certutil -d %s -L -n %s'
    )
    httpd_conf = foreach_collect(httpd.httpd_configuration_files, "%s")
    httpd_conf_scl_httpd24 = foreach_collect(httpd.httpd24_scl_configuration_files, "%s")
    httpd_conf_scl_jbcs_httpd24 = foreach_collect(httpd.httpd24_scl_jbcs_configuration_files, "%s")
    httpd_error_log = simple_file("var/log/httpd/error_log")
    httpd_limits = foreach_collect(httpd_pid, "/proc/%s/limits")
    httpd_on_nfs = httpd.httpd_on_nfs
    httpd_ssl_cert_enddate = foreach_execute(
        ssl_certificate.httpd_ssl_certificate_files, "/usr/bin/openssl x509 -in %s -enddate -noout"
    )
    ibm_fw_vernum_encoded = simple_file("/proc/device-tree/openprom/ibm,fw-vernum_encoded")
    ibm_lparcfg = simple_file("/proc/powerpc/lparcfg")
    ifcfg = glob_file("/etc/sysconfig/network-scripts/ifcfg-*")
    ifcfg_static_route = glob_file("/etc/sysconfig/network-scripts/route-*")
    ilab_config_show = simple_command("/usr/bin/ilab config show", inherit_env=['HOME'])
    ilab_model_list = simple_command("/usr/bin/ilab model list", inherit_env=['HOME'])
    imagemagick_policy = glob_file(
        ["/etc/ImageMagick/policy.xml", "/usr/lib*/ImageMagick-6.5.4/config/policy.xml"]
    )
    image_builder_facts = simple_file("/etc/rhsm/facts/osbuild.facts")
    init_process_cgroup = simple_file("/proc/1/cgroup")
    initctl_lst = simple_command("/sbin/initctl --system list")
    insights_client_conf = simple_file('/etc/insights-client/insights-client.conf')
    installed_rpms = simple_command(
        "/bin/rpm -qa --qf '{0}'".format(_rpm_format), context=HostContext, signum=signal.SIGTERM
    )
    interrupts = simple_file("/proc/interrupts")
    ip6tables = simple_command("/sbin/ip6tables-save")
    ip6tables_permanent = simple_file("etc/sysconfig/ip6tables")
    ip_addr = simple_command("/sbin/ip addr")
    ip_addresses = simple_command("/bin/hostname -I")
    ip_route_show_table_all = simple_command("/sbin/ip route show table all")
    ip_s_link = simple_command("/sbin/ip -s -d link")
    ipa_default_conf = simple_file("/etc/ipa/default.conf")  # RHINENG-14360
    ipaupgrade_log = simple_file("/var/log/ipaupgrade.log")
    ipcs_m = simple_command("/usr/bin/ipcs -m")
    ipcs_m_p = simple_command("/usr/bin/ipcs -m -p")
    ipcs_s = simple_command("/usr/bin/ipcs -s")
    ipcs_s_i = foreach_execute(ipcs.semid, "/usr/bin/ipcs -s -i %s")
    ipsec_conf = simple_file("/etc/ipsec.conf")
    iptables = simple_command("/sbin/iptables-save")
    iptables_permanent = simple_file("etc/sysconfig/iptables")
    ipv4_neigh = simple_command("/sbin/ip -4 neighbor show nud all")
    ipv6_neigh = simple_command("/sbin/ip -6 neighbor show nud all")
    iris_cpf = foreach_collect(intersystems.iris_working_configuration, "%s")
    iris_list = simple_command("/usr/bin/iris list")
    iris_messages_log = foreach_collect(intersystems.iris_working_messages_log, "%s")
    ironic_inspector_log = first_file(
        [
            "/var/log/containers/ironic-inspector/ironic-inspector.log",
            "/var/log/ironic-inspector/ironic-inspector.log",
        ]
    )
    iscsiadm_m_session = simple_command("/usr/sbin/iscsiadm -m session")
    jbcs_httpd24_httpd_error_log = simple_file("/opt/rh/jbcs-httpd24/root/etc/httpd/logs/error_log")
    jboss_runtime_versions = ps.jboss_runtime_versions
    journal_header = simple_command("/usr/bin/journalctl --no-pager --header")
    kdump_conf = simple_file("/etc/kdump.conf")
    kernel_config = glob_file("/boot/config-*")
    kernel_crash_kexec_post_notifiers = simple_file(
        "/sys/module/kernel/parameters/crash_kexec_post_notifiers"
    )
<<<<<<< HEAD
    keyctl_show = simple_file("/usr/bin/keyctl show %:.platform", keep_rc=True)
=======
    keyctl_show = simple_command("/usr/bin/keyctl show %:.platform")
>>>>>>> 3754dd14
    kexec_crash_size = simple_file("/sys/kernel/kexec_crash_size")
    kpatch_list = simple_command("/usr/sbin/kpatch list")
    krb5 = glob_file([r"etc/krb5.conf", r"etc/krb5.conf.d/*"])
    krb5_localauth_plugin = simple_file("/var/lib/sss/pubconf/krb5.include.d/localauth_plugin")
    ksmstate = simple_file("/sys/kernel/mm/ksm/run")
    lastupload = glob_file(
        ["/etc/redhat-access-insights/.lastupload", "/etc/insights-client/.lastupload"]
    )
    ld_library_path_global_conf = env.ld_library_path_global_conf
    leapp_migration_results = leapp.migration_results
    leapp_report = leapp.leapp_report
    ld_library_path_of_user = sap.ld_library_path_of_user
    libssh_client_config = simple_file("/etc/libssh/libssh_client.config")
    libssh_server_config = simple_file("/etc/libssh/libssh_server.config")
    libvirtd_log = simple_file("/var/log/libvirt/libvirtd.log")
    limits_conf = glob_file(["/etc/security/limits.conf", "/etc/security/limits.d/*.conf"])
    localectl_status = simple_command("/usr/bin/localectl status")
    localtime = simple_command("/usr/bin/file -L /etc/localtime")
    login_pam_conf = simple_file("/etc/pam.d/login")
    logrotate_conf = foreach_collect(logrotate.logrotate_conf_list, "%s")
    losetup = simple_command("/usr/sbin/losetup -l")
    lpfc_max_luns = simple_file("/sys/module/lpfc/parameters/lpfc_max_luns")
    lpstat_p = simple_command("/usr/bin/lpstat -p")
    lpstat_protocol_printers = lpstat.lpstat_protocol_printers_info
    lpstat_queued_jobs_count = lpstat.lpstat_queued_jobs_count
    lru_gen_enabled = simple_file("/sys/kernel/mm/lru_gen/enabled")
    ls_files = command_with_args(
        '/bin/ls -lH %s', ls.list_files_with_lH, save_as='ls_files', keep_rc=True
    )
    ls_la = command_with_args('/bin/ls -la %s', ls.list_with_la, save_as='ls_la', keep_rc=True)
    ls_la_filtered = command_with_args(
        '/bin/ls -la %s', ls.list_with_la_filtered, save_as='ls_la_filtered', keep_rc=True
    )  # Result is filtered
    ls_lan = command_with_args('/bin/ls -lan %s', ls.list_with_lan, save_as='ls_lan', keep_rc=True)
    ls_lan_filtered = command_with_args(
        '/bin/ls -lan %s', ls.list_with_lan_filtered, save_as='ls_lan_filtered', keep_rc=True
    )  # Result is filtered
    ls_lanL = command_with_args(
        '/bin/ls -lanL %s', ls.list_with_lanL, save_as='ls_lanL', keep_rc=True
    )
    ls_lanR = command_with_args(
        '/bin/ls -lanR %s', ls.list_with_lanR, save_as='ls_lanR', keep_rc=True
    )
    ls_lanRL = command_with_args(
        '/bin/ls -lanRL %s', ls.list_with_lanRL, save_as='ls_lanRL', keep_rc=True
    )
    ls_laRZ = command_with_args(
        '/bin/ls -laRZ %s', ls.list_with_laRZ, save_as='ls_laRZ', keep_rc=True
    )
    ls_laZ = command_with_args('/bin/ls -laZ %s', ls.list_with_laZ, save_as='ls_laZ', keep_rc=True)
    ls_ldH = command_with_args('/bin/ls -ldH %s', ls.list_with_ldH, save_as='ls_ldH', keep_rc=True)
    ls_ldZ = command_with_args('/bin/ls -ldZ %s', ls.list_with_ldZ, save_as='ls_ldZ', keep_rc=True)
    lsattr = command_with_args("/bin/lsattr %s", lsattr.paths_to_lsattr)
    lsblk = simple_command("/bin/lsblk")
    lsblk_pairs = simple_command(
        "/bin/lsblk -P -o NAME,KNAME,MAJ:MIN,FSTYPE,MOUNTPOINT,LABEL,UUID,RA,RO,RM,MODEL,SIZE,STATE,OWNER,GROUP,MODE,ALIGNMENT,MIN-IO,OPT-IO,PHY-SEC,LOG-SEC,ROTA,SCHED,RQ-SIZE,TYPE,DISC-ALN,DISC-GRAN,DISC-MAX,DISC-ZERO"
    )
    lscpu = simple_command("/usr/bin/lscpu")
    lsinitrd_kdump_image = command_with_args("/usr/bin/lsinitrd -k %skdump", kernel.current_version)
    lsmod = simple_command("/sbin/lsmod")
    lsof = first_of([simple_command("/usr/bin/lsof"), simple_command("/usr/sbin/lsof")])
    lspci = simple_command("/sbin/lspci -k")
    lspci_vmmkn = simple_command("/sbin/lspci -vmmkn")
    luksmeta = foreach_execute(
        block_devices_by_uuid, "/usr/bin/luksmeta show -d /dev/disk/by-uuid/%s", keep_rc=True
    )
    lvm_fullreport = simple_command("/sbin/lvm fullreport -a --nolocking --reportformat json")
    lvm_system_devices = simple_file("/etc/lvm/devices/system.devices")
    lvmconfig = first_of(
        [
            simple_command("/usr/sbin/lvmconfig --type full"),
            simple_command("/usr/sbin/lvm dumpconfig --type full"),
        ]
    )
    lvs_noheadings = simple_command(
        "/sbin/lvs --nameprefixes --noheadings --separator='|' -a -o lv_name,lv_size,lv_attr,mirror_log,vg_name,devices,region_size,data_percent,metadata_percent,segtype,seg_monitor,lv_kernel_major,lv_kernel_minor --config=\"global{locking_type=0}\""
    )
    mac_addresses = glob_file("/sys/class/net/*/address")
    machine_id = first_file(
        [
            "etc/insights-client/machine-id",
            "etc/redhat-access-insights/machine-id",
            "etc/redhat_access_proactive/machine-id",
        ]
    )
    mariadb_log = simple_file("/var/log/mariadb/mariadb.log")
    max_uid = simple_command(
        "/bin/awk -F':' '{ if($3 > max) max = $3 } END { print max }' /etc/passwd"
    )
    md5chk_files = foreach_execute(md5chk.files, "/usr/bin/md5sum %s", keep_rc=True)
    mdadm_D = command_with_args("/usr/sbin/mdadm -D %s", mdadm.raid_devices, keep_rc=True)
    mdatp_managed = simple_file("/etc/opt/microsoft/mdatp/managed/mdatp_managed.json")
    mdstat = simple_file("/proc/mdstat")
    meminfo = first_file(["/proc/meminfo", "/meminfo"])
    messages = simple_file("/var/log/messages")
    modinfo_filtered_modules = command_with_args('modinfo %s', kernel.kernel_module_filters)
    modprobe = glob_file(["/etc/modprobe.conf", "/etc/modprobe.d/*.conf"])
    mokutil_list_enrolled = simple_command("/bin/mokutil --list-enrolled", keep_rc=True)
    mokutil_sbstate = simple_command("/bin/mokutil --sb-state")
    mount = simple_command("/bin/mount")
    mountinfo = simple_file("/proc/self/mountinfo")
    mounts = simple_file("/proc/mounts")
    mssql_api_assessment = simple_file("/var/opt/mssql/log/assessments/assessment-latest")
    mssql_conf = simple_file("/var/opt/mssql/mssql.conf")
    mssql_tls_cert_enddate = command_with_args(
        "/usr/bin/openssl x509 -in %s -enddate -noout", ssl_certificate.mssql_tls_cert_file
    )
    multicast_querier = simple_command(
        r"/usr/bin/find /sys/devices/virtual/net/ -name multicast_querier -print -exec cat {} \;"
    )
    multipath__v4__ll = simple_command("/sbin/multipath -v4 -ll")
    multipath_conf = simple_file("/etc/multipath.conf")
    multipath_conf_initramfs = simple_command("/bin/lsinitrd -f /etc/multipath.conf")
    mysql_log = glob_file(
        [
            "/var/log/mysql/mysqld.log",
            "/var/log/mysql.log",
            "/var/opt/rh/rh-mysql*/log/mysql/mysqld.log",
        ]
    )
    mysqladmin_vars = simple_command("/bin/mysqladmin variables")
    named_checkconf_p = simple_command("/usr/sbin/named-checkconf -p")
    named_conf = simple_file("/etc/named.conf")
    ndctl_list_Ni = simple_command("/usr/bin/ndctl list -Ni")
    netstat = simple_command("/bin/netstat -neopa")
    netstat_i = simple_command("/bin/netstat -i")
    netstat_s = simple_command("/bin/netstat -s")
    networkmanager_conf = simple_file("/etc/NetworkManager/NetworkManager.conf")
    networkmanager_dispatcher_d = glob_file("/etc/NetworkManager/dispatcher.d/*-dhclient")
    nfnetlink_queue = simple_file("/proc/net/netfilter/nfnetlink_queue")
    nfs_conf = simple_file("/etc/nfs.conf")
    nfs_exports = simple_file("/etc/exports")
    nfs_exports_d = glob_file("/etc/exports.d/*.exports")
    nft_list_ruleset = simple_command("/sbin/nft -j list ruleset")
    nginx_conf = glob_file(
        [
            "/etc/nginx/*.conf",
            "/etc/nginx/conf.d/*.conf",
            "/etc/nginx/default.d/*.conf",
            "/opt/rh/nginx*/root/etc/nginx/*.conf",
            "/opt/rh/nginx*/root/etc/nginx/conf.d/*.conf",
            "/opt/rh/nginx*/root/etc/nginx/default.d/*.conf",
            "/etc/opt/rh/rh-nginx*/nginx/*.conf",
            "/etc/opt/rh/rh-nginx*/nginx/conf.d/*.conf",
            "/etc/opt/rh/rh-nginx*/nginx/default.d/*.conf",
        ]
    )

    nginx_error_log = first_of(
        [
            simple_file("/var/log/nginx/error.log"),
            head(glob_file("/var/opt/rh/rh-nginx*/log/nginx/error.log")),
        ]
    )
    nginx_ssl_cert_enddate = foreach_execute(
        ssl_certificate.nginx_ssl_certificate_files, "/usr/bin/openssl x509 -in %s -enddate -noout"
    )
    nmap_ssh = simple_command("/usr/bin/nmap --script ssh2-enum-algos -sV -p 22 127.0.0.1")
    nmcli_conn_show = simple_command("/usr/bin/nmcli conn show")
    nmcli_dev_show = simple_command("/usr/bin/nmcli dev show")
    nova_compute_log = first_file(
        ["/var/log/containers/nova/nova-compute.log", "/var/log/nova/nova-compute.log"]
    )
    nova_conf = first_file(
        [
            "/var/lib/config-data/puppet-generated/nova/etc/nova/nova.conf",
            "/var/lib/config-data/puppet-generated/nova_libvirt/etc/nova/nova.conf",
            "/etc/nova/nova.conf",
        ]
    )
    nscd_conf = simple_file("/etc/nscd.conf")
    nss_rhel7 = simple_file("/etc/pki/nss-legacy/nss-rhel7.config")
    nsswitch_conf = simple_file("/etc/nsswitch.conf")
    ntp_conf = simple_file("/etc/ntp.conf")
    ntpq_pn = simple_command("/usr/sbin/ntpq -pn")
    numa_cpus = glob_file("/sys/devices/system/node/node[0-9]*/cpulist")
    numeric_user_group_name = simple_command("/bin/grep -c '^[[:digit:]]' /etc/passwd /etc/group")
    nvidia_smi_active_clocks_event_reasons = simple_command(
        "/usr/bin/nvidia-smi --query-gpu=name,clocks_event_reasons.active --format=csv,noheader"
    )
    nvidia_smi_l = simple_command("/usr/bin/nvidia-smi -L")
    nvidia_smi_query_gpu = simple_command(
        "/usr/bin/nvidia-smi --query-gpu=index,name,uuid,memory.total --format=csv,noheader"
    )  # make sure not break the command collection when adding new options
    nvme_core_io_timeout = simple_file("/sys/module/nvme_core/parameters/io_timeout")
    od_cpu_dma_latency = simple_command("/usr/bin/od -An -t d /dev/cpu_dma_latency")
    odbc_ini = simple_file("/etc/odbc.ini")
    odbcinst_ini = simple_file("/etc/odbcinst.ini")
    openshift_router_environ = foreach_collect(openshift_router_pid, "/proc/%s/environ")
    os_release = simple_file("etc/os-release")
    ose_master_config = simple_file("/etc/origin/master/master-config.yaml")
    ose_node_config = simple_file("/etc/origin/node/node-config.yaml")
    ovirt_engine_server_log = simple_file("/var/log/ovirt-engine/server.log")
    ovirt_engine_ui_log = simple_file("/var/log/ovirt-engine/ui.log")
    ovs_appctl_fdb_show_bridge = foreach_execute(
        ovs_vsctl_list_br, "/usr/bin/ovs-appctl fdb/show %s"
    )
    ovs_vsctl_list_bridge = simple_command("/usr/bin/ovs-vsctl list bridge")
    ovs_vsctl_show = simple_command("/usr/bin/ovs-vsctl show")
    pacemaker_log = first_file(["/var/log/pacemaker.log", "/var/log/pacemaker/pacemaker.log"])
    package_provides_command = package_provides.cmd_and_pkg
    parted__l = simple_command("/sbin/parted -l -s")
    password_auth = simple_file("/etc/pam.d/password-auth")
    pci_rport_target_disk_paths = simple_command(
        "/usr/bin/find /sys/devices/ -maxdepth 10 -mindepth 9 -name stat -type f"
    )
    pcp_metrics = simple_command(
        "/usr/bin/curl -s http://127.0.0.1:44322/metrics --connect-timeout 5", deps=[pcp_enabled]
    )
    pcp_raw_data = foreach_collect(
        pcp_raw_files, "%s", save_as="var/log/pcp/pmlogger/", kind=RawFileProvider
    )
    pcs_quorum_status = simple_command("/usr/sbin/pcs quorum status")
    pcs_status = simple_command("/usr/sbin/pcs status")
    pidstat = simple_command("/usr/bin/pidstat")
    php_ini = first_file(["/etc/opt/rh/php73/php.ini", "/etc/opt/rh/php72/php.ini", "/etc/php.ini"])
    pluginconf_d = glob_file("/etc/yum/pluginconf.d/*.conf")
    pmlog_summary = command_with_args("/usr/bin/pmlogsummary %s", pmlog_summary_args)
    pmlog_summary_pcp_zeroconf = command_with_args(
        "/usr/bin/pmlogsummary %s",
        pmlog_summary_args_pcp_zeroconf,
        save_as='pmlogsummary_based_on_pcp_zeroconf_archives',
    )
    pmrep_metrics = simple_command(
        "/usr/bin/pmrep -t 1s -T 1s network.interface.out.packets network.interface.collisions swap.pagesout mssql.memory_manager.stolen_server_memory mssql.memory_manager.total_server_memory -o csv"
    )
    podman_list_containers = simple_command("/usr/bin/podman ps --all --no-trunc")
    postconf = simple_command("/usr/sbin/postconf")
    postconf_builtin = simple_command("/usr/sbin/postconf -C builtin")
    postfix_master = simple_file("/etc/postfix/master.cf")
    postgresql_conf = first_file(
        [
            "/var/opt/rh/rh-postgresql12/lib/pgsql/data/postgresql.conf",
            "/var/lib/pgsql/data/postgresql.conf",
        ]
    )
    postgresql_log = first_of(
        [
            glob_file("/var/opt/rh/rh-postgresql12/lib/pgsql/data/log/postgresql-*.log"),
            glob_file("/var/lib/pgsql/data/pg_log/postgresql-*.log"),
        ]
    )
    proc_keys = simple_file("/proc/keys")
    proc_keyusers = simple_file("/proc/key-users")
    proc_netstat = simple_file("proc/net/netstat")
    proc_slabinfo = simple_file("proc/slabinfo")
    proc_snmp_ipv4 = simple_file("proc/net/snmp")
    proc_snmp_ipv6 = simple_file("proc/net/snmp6")
    proc_stat = simple_file("proc/stat")
    ps_alxwww = simple_command("/bin/ps alxwww")
    ps_aux = simple_command("/bin/ps aux")
    ps_auxcww = simple_command("/bin/ps auxcww")
    ps_auxww = simple_command("/bin/ps auxww")
    ps_ef = simple_command("/bin/ps -ef")
    ps_eo = simple_command("/usr/bin/ps -eo pid,ppid,comm,nlwp")
    ps_eo_cmd = ps.ps_eo_cmd
    puppet_ca_cert_expire_date = simple_command(
        "/usr/bin/openssl x509 -in /etc/puppetlabs/puppet/ssl/ca/ca_crt.pem -enddate -noout"
    )
    pvs_noheadings = simple_command(
        "/sbin/pvs --nameprefixes --noheadings --separator='|' -a -o pv_all,vg_name --config=\"global{locking_type=0}\""
    )
    rhsm_katello_default_ca_cert = simple_command(
        "/usr/bin/openssl x509 -in /etc/rhsm/ca/katello-default-ca.pem -noout -issuer"
    )
    qemu_xml = glob_file(r"/etc/libvirt/qemu/*.xml")
    ql2xmaxlun = simple_file("/sys/module/qla2xxx/parameters/ql2xmaxlun")
    ql2xmqsupport = simple_file("/sys/module/qla2xxx/parameters/ql2xmqsupport")
    random_entropy_avail = simple_file("/proc/sys/kernel/random/entropy_avail")
    rc_local = simple_file("/etc/rc.d/rc.local")
    readlink_e_etc_mtab = simple_command("/usr/bin/readlink -e /etc/mtab")
    readlink_e_shift_cert_client = simple_command(
        "/usr/bin/readlink -e /etc/origin/node/certificates/kubelet-client-current.pem"
    )
    readlink_e_shift_cert_server = simple_command(
        "/usr/bin/readlink -e /etc/origin/node/certificates/kubelet-server-current.pem"
    )
    rear_default_conf = simple_file("/usr/share/rear/conf/default.conf")
    rear_local_conf = simple_file("/etc/rear/local.conf")
    redhat_release = simple_file("/etc/redhat-release")
    repquota_agnpuv = simple_command("/usr/sbin/repquota -agnpuv")
    resolv_conf = simple_file("/etc/resolv.conf")
    rhc_conf = simple_file('/etc/rhc/config.toml')
    rhsm_conf = simple_file("/etc/rhsm/rhsm.conf")
    rhsm_releasever = simple_file('/var/lib/rhsm/cache/releasever.json')
    rhui_releasever = first_file(
        [
            '/etc/dnf/vars/releasever',
            '/etc/yum/vars/releasever',
        ]
    )
    rndc_status = simple_command("/usr/sbin/rndc status")
    ros_config = simple_file("/var/lib/pcp/config/pmlogger/config.ros")
    rpm_V_package = foreach_execute(
        rpm.rpm_v_pkg_list, "/bin/rpm -V %s", keep_rc=True, signum=signal.SIGTERM
    )
    rpm_ostree_status = simple_command("/usr/bin/rpm-ostree status --json", signum=signal.SIGTERM)
    rpm_pkgs = rpm.pkgs_with_writable_dirs
    rsyslog_conf = glob_file(["/etc/rsyslog.conf", "/etc/rsyslog.d/*.conf"])
    rsyslog_tls_ca_cert_enddate = command_with_args(
        "/usr/bin/openssl x509 -in %s -enddate -noout", ssl_certificate.rsyslog_tls_ca_cert_file
    )
    rsyslog_tls_cert_enddate = command_with_args(
        "/usr/bin/openssl x509 -in %s -enddate -noout", ssl_certificate.rsyslog_tls_cert_file
    )
    samba = simple_file("/etc/samba/smb.conf")
    sap_hana_landscape = foreach_execute(
        sap_hana_sid_SID_nr,
        "/bin/su -l %sadm -c 'python /usr/sap/%s/HDB%s/exe/python_support/landscapeHostConfiguration.py'",
        keep_rc=True,
    )
    sap_hdb_version = foreach_execute(
        sap_hana_sid, "/bin/su -l %sadm -c 'HDB version'", keep_rc=True
    )
    saphostctl_getcimobject_sapinstance = simple_command(
        "/usr/sap/hostctrl/exe/saphostctrl -function GetCIMObject -enuminstances SAPInstance"
    )
    satellite_compute_resources = simple_command(
        "/usr/bin/sudo -iu postgres /usr/bin/psql -d foreman -c 'select name, type from compute_resources' --csv",
        deps=[IsSatellite],
    )
    satellite_content_hosts_count = simple_command(
        "/usr/bin/sudo -iu postgres /usr/bin/psql -d foreman -c 'select count(*) from hosts'",
        deps=[IsSatellite],
    )
    satellite_custom_ca_chain = simple_command(
        '/usr/bin/awk \'BEGIN { pipe="openssl x509 -noout -subject -enddate"} /^-+BEGIN CERT/,/^-+END CERT/ { print | pipe } /^-+END CERT/ { close(pipe); printf("\\n")}\' /etc/pki/katello/certs/katello-server-ca.crt',
    )
    satellite_custom_hiera = simple_file("/etc/foreman-installer/custom-hiera.yaml")
    satellite_enabled_features = simple_command(
        "/usr/bin/curl -sk https://localhost:9090/features --connect-timeout 5", deps=[IsSatellite]
    )
    satellite_host_facts_count = simple_command(
        "/usr/bin/sudo -iu postgres /usr/bin/psql -d foreman -c 'select count(*) from fact_names' --csv",
        deps=[IsSatellite],
    )
    satellite_ignore_source_rpms_repos = simple_command(
        "/usr/bin/sudo -iu postgres /usr/bin/psql -d foreman -c \"select id, name from katello_root_repositories where ignorable_content like '%srpm%' and mirroring_policy='mirror_complete'\" --csv",
        deps=[IsSatellite],
    )
    satellite_logs_table_size = simple_command(
        "/usr/bin/sudo -iu postgres /usr/bin/psql -d foreman -c \"select pg_total_relation_size('logs') as logs_size\" --csv",
        deps=[IsSatellite],
    )
    satellite_missed_pulp_agent_queues = satellite.satellite_missed_pulp_agent_queues
    satellite_provision_param_settings = simple_command(
        "/usr/bin/sudo -iu postgres /usr/bin/psql -d foreman -c \"select name, value from parameters where name='package_upgrade' and reference_id in (select id from operatingsystems where name='RedHat' and major='9')\" --csv",
        deps=[IsSatellite611],
    )
    satellite_qualified_capsules = simple_command(
        "/usr/bin/sudo -iu postgres /usr/bin/psql -d foreman -c \"select name from smart_proxies where download_policy = 'background'\" --csv",
        deps=[IsSatellite],
    )
    satellite_qualified_katello_repos = simple_command(
        "/usr/bin/sudo -iu postgres /usr/bin/psql -d foreman -c \"select id, name, url, download_policy from katello_root_repositories where download_policy = 'background' or url is NULL\" --csv",
        deps=[IsSatellite],
    )
    satellite_revoked_cert_count = simple_command(
        "/usr/bin/sudo -iu postgres /usr/bin/psql -d candlepin -c \"select count(cp_certificate.id) from cp_cert_serial inner join cp_certificate on cp_certificate.serial_id = cp_cert_serial.id where cp_cert_serial.revoked = 't'\" --csv",
        deps=[IsSatellite],
    )
    satellite_rhv_hosts_count = simple_command(
        "/usr/bin/sudo -iu postgres /usr/bin/psql -d foreman -c \"select count(*) from hosts where \"compute_resource_id\" in (select id from compute_resources where type='Foreman::Model::Ovirt')\" --csv",
        deps=[IsSatellite],
    )
    satellite_settings = first_of(
        [
            simple_command(
                "/usr/bin/sudo -iu postgres /usr/bin/psql -d foreman -c \"select name, value, \\\"default\\\" from settings where name in ('destroy_vm_on_host_delete', 'unregister_delete_host')\" --csv",
                deps=[IsSatelliteLessThan614],
            ),
            simple_command(
                "/usr/bin/sudo -iu postgres /usr/bin/psql -d foreman -c \"select name, value from settings where name in ('destroy_vm_on_host_delete', 'unregister_delete_host')\" --csv",
                deps=[IsSatellite614AndLater],
            ),
        ]
    )
    satellite_version_rb = simple_file("/usr/share/foreman/lib/satellite/version.rb")
    satellite_yaml = simple_file("/etc/foreman-installer/scenarios.d/satellite.yaml")
    scheduler = glob_file("/sys/block/*/queue/scheduler")
    scsi = simple_file("/proc/scsi/scsi")
    scsi_eh_deadline = glob_file('/sys/class/scsi_host/host[0-9]*/eh_deadline')
    scsi_fwver = glob_file('/sys/class/scsi_host/host[0-9]*/fwrev')
    scsi_mod_max_report_luns = simple_file("/sys/module/scsi_mod/parameters/max_report_luns")
    scsi_mod_use_blk_mq = simple_file("/sys/module/scsi_mod/parameters/use_blk_mq")
    sctp_asc = simple_file('/proc/net/sctp/assocs')
    sctp_eps = simple_file('/proc/net/sctp/eps')
    sctp_snmp = simple_file('/proc/net/sctp/snmp')
    sealert = simple_command('/usr/bin/sealert -l "*"', deps=[SELinuxEnabled])
    secure = simple_file("/var/log/secure")
    securetty = simple_file("/etc/securetty")
    selinux_config = simple_file("/etc/selinux/config")
    sendmail_mc = simple_file("/etc/mail/sendmail.mc")
    sestatus = simple_command("/usr/sbin/sestatus -b")
    setup_named_chroot = simple_file("/usr/libexec/setup-named-chroot.sh")
    smartctl_health = foreach_execute(dev.physical_devices, "/usr/sbin/smartctl -H %s -j")
    smbstatus_p = simple_command("/usr/bin/smbstatus -p")
    snmpd_conf = simple_file("/etc/snmp/snmpd.conf")
    sockstat = simple_file("/proc/net/sockstat")
    softnet_stat = simple_file("proc/net/softnet_stat")
    software_collections_list = simple_command('/usr/bin/scl --list')
    sos_conf = first_file(["/etc/sos/sos.conf", "/etc/sos.conf"])
    spamassassin_channels = simple_command(
        "/bin/grep -r '^\\s*CHANNELURL=' /etc/mail/spamassassin/channel.d"
    )
    squid_cache_log = simple_file("/var/log/squid/cache.log")
    ss = simple_command("/usr/sbin/ss -tupna")
    ssh_config = simple_file("/etc/ssh/ssh_config")
    ssh_config_d = glob_file(r"/etc/ssh/ssh_config.d/*.conf")
    sshd_config = simple_file("/etc/ssh/sshd_config")
    sshd_config_d = glob_file(r"/etc/ssh/sshd_config.d/*.conf")
    sshd_test_mode = simple_command("/usr/sbin/sshd -T")
    sssd_config = simple_file("/etc/sssd/sssd.conf")
    sssd_conf_d = glob_file("/etc/sssd/conf.d/*.conf")
    subscription_manager_facts = simple_command(
        "/usr/sbin/subscription-manager facts",
        override_env={"LC_ALL": "C.UTF-8", "LANG": "C.UTF-8"},
    )
    subscription_manager_id = simple_command(
        "/usr/sbin/subscription-manager identity",  # use "/usr/sbin" here, BZ#1690529
        override_env={"LC_ALL": "C.UTF-8", "LANG": "C.UTF-8"},
    )
    subscription_manager_installed_product_ids = simple_command(
        r"/usr/bin/find /etc/pki/product-default/ /etc/pki/product/ -name '*pem' -exec rct cat-cert --no-content '{}' \;"
    )
    subscription_manager_status = simple_command(
        "/usr/sbin/subscription-manager status",
        override_env={"LC_ALL": "C.UTF-8", "LANG": "C.UTF-8"},
    )
    subscription_manager_syspurpose = simple_command(
        "/usr/sbin/subscription-manager syspurpose --show",
        deps=[IsGtOrRhel84],
        override_env={"LC_ALL": "C.UTF-8", "LANG": "C.UTF-8"},
    )
    sudoers = glob_file(["/etc/sudoers", "/etc/sudoers.d/*"])
    swift_proxy_server_conf = first_file(
        [
            "/var/lib/config-data/puppet-generated/swift/etc/swift/proxy-server.conf",
            "/etc/swift/proxy-server.conf",
        ]
    )
    sys_block_queue_stable_writes = glob_file("/sys/block/*/queue/stable_writes")
    sys_fs_cgroup_memory_tasks_number = sys_fs_cgroup_memory.tasks_number
    sys_fs_cgroup_uniq_memory_swappiness = sys_fs_cgroup_memory.uniq_memory_swappiness
    sys_vmbus_class_id = glob_file('/sys/bus/vmbus/devices/*/class_id')
    sys_vmbus_device_id = glob_file('/sys/bus/vmbus/devices/*/device_id')
    sysconfig_grub = simple_file(
        "/etc/default/grub"
    )  # This is the file where the "/etc/sysconfig/grub" point to
    sysconfig_irqbalance = simple_file("/etc/sysconfig/irqbalance")
    sysconfig_kdump = simple_file("etc/sysconfig/kdump")
    sysconfig_kernel = simple_file("etc/sysconfig/kernel")
    sysconfig_libvirt_guests = simple_file("etc/sysconfig/libvirt-guests")
    sysconfig_network = simple_file("etc/sysconfig/network")
    sysconfig_nfs = simple_file("/etc/sysconfig/nfs")
    sysconfig_ntpd = simple_file("/etc/sysconfig/ntpd")
    sysconfig_oracleasm = simple_file("/etc/sysconfig/oracleasm")
    sysconfig_pcsd = simple_file("/etc/sysconfig/pcsd")
    sysconfig_prelink = simple_file("/etc/sysconfig/prelink")
    sysconfig_sbd = simple_file("/etc/sysconfig/sbd")
    sysconfig_sshd = simple_file("/etc/sysconfig/sshd")
    sysconfig_stonith = simple_file("/etc/sysconfig/stonith")
    sysctl = simple_command("/sbin/sysctl -a")
    sysctl_conf = simple_file("/etc/sysctl.conf")
    sysctl_d_conf_etc = glob_file("/etc/sysctl.d/*.conf")
    sysctl_d_conf_usr = glob_file("/usr/lib/sysctl.d/*.conf")
    systemctl_cat_rpcbind_socket = simple_command("/bin/systemctl cat rpcbind.socket")
    systemctl_get_default = simple_command("/bin/systemctl get-default")
    systemctl_list_unit_files = simple_command("/bin/systemctl list-unit-files")
    systemctl_list_units = simple_command("/bin/systemctl list-units")
    systemctl_show_all_services = simple_command("/bin/systemctl show *.service")
    systemctl_show_target = simple_command("/bin/systemctl show *.target")
    systemctl_status_all = simple_command("/bin/systemctl status --all")  # used by puptoo
    systemd_analyze_blame = simple_command("/bin/systemd-analyze blame")
    systemd_docker = simple_command("/usr/bin/systemctl cat docker.service")  # v3.7.0
    systemd_logind_conf = simple_file("/etc/systemd/logind.conf")
    systemd_openshift_node = simple_command("/usr/bin/systemctl cat atomic-openshift-node.service")
    systemd_system_conf = simple_file("/etc/systemd/system.conf")
    systemid = first_of(
        [
            simple_file("/etc/sysconfig/rhn/systemid"),
            simple_file("/conf/rhn/sysconfig/rhn/systemid"),
        ]
    )  # XML
    teamdctl_config_dump = foreach_execute(
        ethernet.team_interfaces, "/usr/bin/teamdctl %s config dump"
    )
    teamdctl_state_dump = foreach_execute(
        ethernet.team_interfaces, "/usr/bin/teamdctl %s state dump"
    )
    testparm_s = simple_command("/usr/bin/testparm -s")
    testparm_v_s = simple_command("/usr/bin/testparm -v -s")
    thp_enabled = simple_file("/sys/kernel/mm/transparent_hugepage/enabled")
    thp_use_zero_page = simple_file("/sys/kernel/mm/transparent_hugepage/use_zero_page")
    timedatectl_status = simple_command('/usr/bin/timedatectl status')
    tmpfilesd = glob_file(
        ["/etc/tmpfiles.d/*.conf", "/usr/lib/tmpfiles.d/*.conf", "/run/tmpfiles.d/*.conf"]
    )
    tomcat_web_xml = first_of(
        [glob_file("/etc/tomcat*/web.xml"), glob_file("/conf/tomcat/tomcat*/web.xml")]
    )
    tomcat_vdc_fallback = simple_command(
        "/usr/bin/find /usr/share -maxdepth 1 -name 'tomcat*' -exec /bin/grep -R -s 'VirtualDirContext' --include '*.xml' '{}' +"
    )
    tty_console_active = simple_file("sys/class/tty/console/active")
    tuned_adm = simple_command("/usr/sbin/tuned-adm list")
    udev_66_md_rules = first_file(
        ["/etc/udev/rules.d/66-md-auto-readd.rules", "/usr/lib/udev/rules.d/66-md-auto-readd.rules"]
    )
    udev_fc_wwpn_id_rules = simple_file("/usr/lib/udev/rules.d/59-fc-wwpn-id.rules")
    uname = first_of(
        [simple_command("/usr/bin/uname -a"), simple_command("/bin/uname -a")]  # RHEL 6
    )
    up2date = simple_file("/etc/sysconfig/rhn/up2date")
    up2date_log = simple_file("/var/log/up2date")
    uptime = simple_command("/usr/bin/uptime")
    usr_journald_conf_d = glob_file(
        r"usr/lib/systemd/journald.conf.d/*.conf"
    )  # note that etc_journald.conf.d also exists
    vdo_status = simple_command("/usr/bin/vdo status")
    vdsm_log = simple_file("var/log/vdsm/vdsm.log")
    vgdisplay = simple_command("/sbin/vgdisplay")
    vgs_noheadings = simple_command(
        "/sbin/vgs --nameprefixes --noheadings --separator='|' -a -o vg_all --config=\"global{locking_type=0}\""
    )
    vgs_with_foreign_and_shared = simple_command(
        "/sbin/vgs --nameprefixes --noheadings --separator='|' -a -o vg_all --nolocking --foreign --shared"
    )
    virsh_list_all = simple_command("/usr/bin/virsh --readonly list --all")
    virt_what = simple_command("/usr/sbin/virt-what")
    vma_ra_enabled = simple_file("/sys/kernel/mm/swap/vma_ra_enabled")
    vmware_tools_conf = simple_file("/etc/vmware-tools/tools.conf")
    vsftpd = simple_file("/etc/pam.d/vsftpd")
    vsftpd_conf = simple_file("/etc/vsftpd/vsftpd.conf")
    watchdog_conf = simple_file("/etc/watchdog.conf")
    watchdog_logs = glob_file("/var/log/watchdog/*.std*")
    wc_proc_1_mountinfo = simple_command("/usr/bin/wc -l /proc/1/mountinfo")
    x86_ibpb_enabled = simple_file("sys/kernel/debug/x86/ibpb_enabled")
    x86_ibrs_enabled = simple_file("sys/kernel/debug/x86/ibrs_enabled")
    x86_pti_enabled = simple_file("sys/kernel/debug/x86/pti_enabled")
    x86_retp_enabled = simple_file("sys/kernel/debug/x86/retp_enabled")
    xfs_info = foreach_execute(mount_ds.xfs_mounts, "/usr/sbin/xfs_info %s")  # INSPEC-409
    xfs_quota_state = simple_command("/sbin/xfs_quota -x -c 'state -gu'")
    xinetd_conf = glob_file(["/etc/xinetd.conf", "/etc/xinetd.d/*"])
    yum_conf = simple_file("/etc/yum.conf")
    yum_list_available = simple_command("yum -C --noplugins list available", signum=signal.SIGTERM)
    yum_log = simple_file("/var/log/yum.log")
    yum_repolist = simple_command(
        "/usr/bin/yum -d 2 -C --noplugins repolist",
        override_env={"LC_ALL": ""},
        signum=signal.SIGTERM,
    )
    yum_repos_d = glob_file("/etc/yum.repos.d/*.repo")
    yum_updates = yum_updates.yum_updates  # used by puptoo
    zipl_conf = simple_file("/etc/zipl.conf")

    # Container collection specs
    container_cpu_online = container_collect(
        running_rhel_containers, "/sys/devices/system/cpu/online"
    )
    container_cpuset_cpus = container_collect(
        running_rhel_containers, "/sys/fs/cgroup/cpuset/cpuset.cpus"
    )
    container_dotnet_version = container_execute(
        running_rhel_containers, "/usr/bin/dotnet --version"
    )
    container_installed_rpms = container_execute(
        running_rhel_containers,
        "/usr/bin/rpm -qa --qf '{0}'".format(_rpm_format),
        context=HostContext,
        signum=signal.SIGTERM,
    )
    container_mssql_api_assessment = container_collect(
        running_rhel_containers, "/var/opt/mssql/log/assessments/assessment-latest"
    )
    container_nginx_conf = container_collect(container_nginx_conf_ds)
    container_nginx_error_log = container_collect(
        running_rhel_containers, "/var/log/nginx/error.log"
    )
    container_ps_aux = container_execute(running_rhel_containers, "/bin/ps aux")
    container_redhat_release = container_collect(running_rhel_containers, "/etc/redhat-release")
    container_vsftpd_conf = container_collect(running_rhel_containers, "/etc/vsftpd/vsftpd.conf")
    containers_inspect = containers_inspect.containers_inspect_data_datasource<|MERGE_RESOLUTION|>--- conflicted
+++ resolved
@@ -449,11 +449,7 @@
     kernel_crash_kexec_post_notifiers = simple_file(
         "/sys/module/kernel/parameters/crash_kexec_post_notifiers"
     )
-<<<<<<< HEAD
-    keyctl_show = simple_file("/usr/bin/keyctl show %:.platform", keep_rc=True)
-=======
-    keyctl_show = simple_command("/usr/bin/keyctl show %:.platform")
->>>>>>> 3754dd14
+    keyctl_show = simple_command("/usr/bin/keyctl show %:.platform", keep_rc=True)
     kexec_crash_size = simple_file("/sys/kernel/kexec_crash_size")
     kpatch_list = simple_command("/usr/sbin/kpatch list")
     krb5 = glob_file([r"etc/krb5.conf", r"etc/krb5.conf.d/*"])
