--- conflicted
+++ resolved
@@ -37,13 +37,9 @@
 from insights.parsers.mount import Mount
 from insights.specs import Specs
 from insights.specs.datasources import (
-<<<<<<< HEAD
-    cloud_init, candlepin_broker, get_running_commands, ipcs, package_provides,
+    cloud_init, candlepin_broker, ethernet, get_running_commands, ipcs, package_provides,
     ps as ps_datasource, sap)
 from insights.specs.datasources.sap import sap_hana_sid, sap_hana_sid_SID_nr
-=======
-    cloud_init, candlepin_broker, ethernet, get_running_commands, ipcs, package_provides, ps as ps_datasource)
->>>>>>> 51632ace
 
 
 logger = logging.getLogger(__name__)
