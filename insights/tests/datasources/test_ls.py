--- conflicted
+++ resolved
@@ -1,10 +1,7 @@
 import pytest
 
 from collections import defaultdict
-<<<<<<< HEAD
-=======
 
->>>>>>> 5c68edd2
 from insights.core import filters
 from insights.core.exceptions import SkipComponent
 from insights.parsers.fstab import FSTab
@@ -28,9 +25,6 @@
 
 
 def setup_function(func):
-    filters._CACHE = {}
-    filters.FILTERS = defaultdict(set)
-
     if func is test_la_empty:
         pass
     if func is test_la:
@@ -58,17 +52,6 @@
 def teardown_function(func):
     filters._CACHE = {}
     filters.FILTERS = defaultdict(set)
-<<<<<<< HEAD
-
-    for spec in (
-            Specs.ls_la_dirs, Specs.ls_la_filtered, Specs.ls_la_filtered_dirs,
-            Specs.ls_lan_dirs, Specs.ls_lan_filtered, Specs.ls_lan_filtered_dirs,
-            Specs.ls_lanL_dirs, Specs.ls_lanR_dirs, Specs.ls_lanRL_dirs,
-            Specs.ls_laRZ_dirs, Specs.ls_laZ_dirs):
-        if spec in filters._CACHE:
-            del filters._CACHE[spec]
-=======
->>>>>>> 5c68edd2
 
 
 def test_la_empty():
@@ -103,11 +86,7 @@
 
 def test_lanR():
     ret = list_with_lanR({})
-<<<<<<< HEAD
-    assert ret == '/'
-=======
     assert '/' == ret
->>>>>>> 5c68edd2
 
 
 def test_lanRL():
