import os
import tempfile
import uuid
import insights.client.utilities as util
from insights.client.constants import InsightsConstants as constants
from insights.client.config import InsightsConfig
import re
import mock
import six
import pytest
from mock.mock import patch


machine_id = str(uuid.uuid4())
remove_file_content = """
[remove]
commands=foo
files=bar
""".strip().encode("utf-8")

tags_file_content = """
---
key: foo
key2: bar
""".strip().encode("utf-8")

tags_bad_content = """
[not_yaml]
wrong=keys
""".strip().encode("utf-8")


def test_display_name():
    assert util.determine_hostname(display_name='foo') == 'foo'


def test_determine_hostname():
    import socket
    hostname = socket.gethostname()
    fqdn = socket.getfqdn()
    assert util.determine_hostname() in (hostname, fqdn)
    assert util.determine_hostname() != 'foo'


def test_get_time():
    time_regex = re.match('\d{4}-\d{2}-\d{2}\D\d{2}:\d{2}:\d{2}\.\d+',
                          util.get_time())
    assert time_regex.group(0) is not None


def test_write_to_disk():
    content = 'boop'
    filename = '/tmp/testing'
    util.write_to_disk(filename, content=content)
    assert os.path.isfile(filename)
    with open(filename, 'r') as f:
        result = f.read()
    assert result == 'boop'
    util.write_to_disk(filename, delete=True) is None


def test_generate_machine_id():
    machine_id_regex = re.match('\w{8}-\w{4}-\w{4}-\w{4}-\w{12}',
                                util.generate_machine_id(destination_file='/tmp/testmachineid'))
    assert machine_id_regex.group(0) is not None
    with open('/tmp/testmachineid', 'r') as _file:
        machine_id = _file.read()
    assert util.generate_machine_id(destination_file='/tmp/testmachineid') == machine_id
    os.remove('/tmp/testmachineid')


def test_bad_machine_id():
    with mock.patch.object(util.sys, "exit") as mock_exit:
        with open('/tmp/testmachineid', 'w') as _file:
            _file.write("this_is_bad")
        util.generate_machine_id(destination_file='/tmp/testmachineid')
    assert mock_exit.call_args[0][0] == constants.sig_kill_bad
    os.remove('/tmp/testmachineid')


def test_expand_paths():
    assert util._expand_paths('/tmp') == ['/tmp']


def test_magic_plan_b():
    tf = tempfile.NamedTemporaryFile()
    with open(tf.name, 'w') as f:
        f.write('testing stuff')
    assert util.magic_plan_b(tf.name) == 'text/plain; charset=us-ascii'


def test_run_command_get_output():
    cmd = 'echo hello'
    assert util.run_command_get_output(cmd) == {'status': 0, 'output': u'hello\n'}


@patch('insights.client.utilities.wrapper_constants')
@patch.dict('insights.client.utilities.package_info', {'VERSION': '1', 'RELEASE': '1'})
def test_get_version_info_OK(wrapper_constants):
    '''
    insights_client constants are imported OK and version
    is reported. Return version as defined
    '''
    wrapper_constants.version = 1
    version_info = util.get_version_info()
    assert version_info == {'core_version': '1-1', 'client_version': 1}


<<<<<<< HEAD
@patch('insights.client.utilities.wrapper_constants', new=None)
@patch.dict('insights.client.utilities.package_info', {'VERSION': '1', 'RELEASE': '1'})
def test_get_version_info_no_module():
    '''
    insights_client constants cannot be imported,
    constants object is None. Return None version.
    '''
    version_info = util.get_version_info()
    assert version_info == {'core_version': '1-1', 'client_version': None}


@patch('insights.client.utilities.wrapper_constants')
@patch.dict('insights.client.utilities.package_info', {'VERSION': '1', 'RELEASE': '1'})
def test_get_version_info_no_version(wrapper_constants):
    '''
    insights_client constants are imported OK but
    constants object has no attribute "version."
    Return None version
    '''
    del wrapper_constants.version
    version_info = util.get_version_info()
    assert version_info == {'core_version': '1-1', 'client_version': None}


def test_validate_remove_file_bad_perms():
    tf = '/tmp/remove.cfg'
    with open(tf, 'wb') as f:
        f.write(remove_file_content)

    conf = InsightsConfig(remove_file=tf, redaction_file=None, content_redaction_file=None, validate=True)
    with pytest.raises(RuntimeError):
        os.chmod(tf, 0o644)
        util.validate_remove_file(conf)
    os.chmod(tf, 0o600)
    assert util.validate_remove_file(conf) is not False
    

def test_validate_remove_and_tags_files():
    tf = '/tmp/remove.cfg'
    with open(tf, 'wb') as f:
        f.write(remove_file_content)
=======
def test_validate_remove_and_tags_files():
    tf = '/tmp/remove.cfg'
    with open(tf, 'wb') as f:
        f.write(remove_file_content)
>>>>>>> 33f42405
    tags = '/tmp/tags.conf'
    with open(tags, 'wb') as f:
        f.write(tags_file_content)
    bad_tags = '/tmp/some_file'
    with open(bad_tags, 'wb') as f:
        f.write(tags_bad_content)
    assert util.validate_remove_file(InsightsConfig(remove_file='/tmp/boop')) is False
    os.chmod(tf, 0o644)
    assert util.validate_remove_file(InsightsConfig(remove_file=tf)) is False
    os.chmod(tf, 0o600)
    assert util.validate_remove_file(InsightsConfig(remove_file=tf, tags_file=tags)) is not False
    assert util.validate_remove_file(InsightsConfig(tags_file='/tmp/boop')) is False
    assert util.validate_remove_file(InsightsConfig(remove_file=tf, tags_file=bad_tags)) is False
    os.remove(tf)
    os.remove(tags)
    os.remove(bad_tags)
<<<<<<< HEAD


def test_validate_remove_file_good_perms():
    tf = '/tmp/remove.cfg'
    with open(tf, 'wb') as f:
        f.write(remove_file_content)

=======
>>>>>>> 33f42405

# TODO: DRY


@patch('insights.client.utilities.constants.registered_files',
       ['/tmp/insights-client.registered',
        '/tmp/redhat-access-insights.registered'])
@patch('insights.client.utilities.constants.unregistered_files',
       ['/tmp/insights-client.unregistered',
        '/tmp/redhat-access-insights.unregistered'])
def test_write_registered_file():
    util.write_registered_file()
    for r in constants.registered_files:
        assert os.path.isfile(r) is True
    for u in constants.unregistered_files:
        assert os.path.isfile(u) is False


@patch('insights.client.utilities.constants.registered_files',
       ['/tmp/insights-client.registered',
        '/tmp/redhat-access-insights.registered'])
@patch('insights.client.utilities.constants.unregistered_files',
       ['/tmp/insights-client.unregistered',
        '/tmp/redhat-access-insights.unregistered'])
def test_delete_registered_file():
    util.write_registered_file()
    util.delete_registered_file()
    for r in constants.registered_files:
        assert os.path.isfile(r) is False


@patch('insights.client.utilities.constants.registered_files',
       ['/tmp/insights-client.registered',
        '/tmp/redhat-access-insights.registered'])
@patch('insights.client.utilities.constants.unregistered_files',
       ['/tmp/insights-client.unregistered',
        '/tmp/redhat-access-insights.unregistered'])
def test_write_unregistered_file():
    util.write_unregistered_file()
    for r in constants.registered_files:
        assert os.path.isfile(r) is False
    for u in constants.unregistered_files:
        assert os.path.isfile(u) is True


@patch('insights.client.utilities.constants.registered_files',
       ['/tmp/insights-client.registered',
        '/tmp/redhat-access-insights.registered'])
@patch('insights.client.utilities.constants.unregistered_files',
       ['/tmp/insights-client.unregistered',
        '/tmp/redhat-access-insights.unregistered'])
def test_delete_unregistered_file():
    util.write_unregistered_file()
    util.delete_unregistered_file()
    for u in constants.unregistered_files:
        assert os.path.isfile(u) is False


def test_read_pidfile():
    '''
    Test a pidfile that exists
    '''
    if six.PY3:
        open_name = 'builtins.open'
    else:
        open_name = '__builtin__.open'

    with patch(open_name, create=True) as mock_open:
        mock_open.side_effect = [mock.mock_open(read_data='420').return_value]
        assert util.read_pidfile() == '420'


def test_read_pidfile_failure():
    '''
    Test a pidfile that does not exist
    '''
    if six.PY3:
        open_name = 'builtins.open'
    else:
        open_name = '__builtin__.open'

    with patch(open_name, create=True) as mock_open:
        mock_open.side_effect = IOError
        assert util.read_pidfile() is None


@patch('insights.client.utilities.Popen')
@patch('insights.client.utilities.os.path.exists')
def test_systemd_notify_no_socket(exists, Popen):
    '''
    Test this function when NOTIFY_SOCKET is
    undefined, i.e. when we run the client on demand
    and not via systemd job
    '''
    exists.return_value = True
    Popen.return_value.communicate.return_value = ('', '')
    util.systemd_notify('420')
    Popen.assert_not_called()


@patch('insights.client.utilities.Popen')
@patch('insights.client.utilities.os.path.exists')
@patch.dict('insights.client.utilities.os.environ', {'NOTIFY_SOCKET': '/tmp/test.sock'})
def test_systemd_notify(exists, Popen):
    '''
    Test calling systemd-notify with a "valid" PID
    On RHEL 7, exists(/usr/bin/systemd-notify) == True
    '''
    exists.return_value = True
    Popen.return_value.communicate.return_value = ('', '')
    util.systemd_notify('420')
    Popen.assert_called_once()


@patch('insights.client.utilities.Popen')
@patch('insights.client.utilities.os.path.exists')
@patch.dict('insights.client.utilities.os.environ', {'NOTIFY_SOCKET': '/tmp/test.sock'})
def test_systemd_notify_failure_bad_pid(exists, Popen):
    '''
    Test calling systemd-notify with an invalid PID
    On RHEL 7, exists(/usr/bin/systemd-notify) == True
    '''
    exists.return_value = True
    util.systemd_notify(None)
    exists.assert_not_called()
    Popen.assert_not_called()


@patch('insights.client.utilities.Popen')
@patch('insights.client.utilities.os.path.exists')
@patch.dict('insights.client.utilities.os.environ', {'NOTIFY_SOCKET': '/tmp/test.sock'})
def test_systemd_notify_failure_rhel_6(exists, Popen):
    '''
    Test calling systemd-notify on RHEL 6
    On RHEL 6, exists(/usr/bin/systemd-notify) == False
    '''
    exists.return_value = False
    util.systemd_notify('420')
    Popen.assert_not_called()


def test_get_tags():
    content = b"foo: bar"
    fp = tempfile.NamedTemporaryFile(delete=False)
    fp.write(content)
    fp.close()
    got = util.get_tags(fp.name)
    assert got == {"foo": "bar"}


def test_get_tags_empty():
    content = b""
    fp = tempfile.NamedTemporaryFile(delete=False)
    fp.write(content)
    fp.close()
    got = util.get_tags(fp.name)
    assert got is None


def test_get_tags_nonexist():
    got = util.get_tags("/file/does/not/exist")
    assert got is None


def test_write_tags():
    tags = {'foo': 'bar'}
    fp = tempfile.NamedTemporaryFile()
    util.write_tags(tags, tags_file_path=fp.name)
    got = util.get_tags(fp.name)
    assert got == tags<|MERGE_RESOLUTION|>--- conflicted
+++ resolved
@@ -106,7 +106,6 @@
     assert version_info == {'core_version': '1-1', 'client_version': 1}
 
 
-<<<<<<< HEAD
 @patch('insights.client.utilities.wrapper_constants', new=None)
 @patch.dict('insights.client.utilities.package_info', {'VERSION': '1', 'RELEASE': '1'})
 def test_get_version_info_no_module():
@@ -142,18 +141,12 @@
         util.validate_remove_file(conf)
     os.chmod(tf, 0o600)
     assert util.validate_remove_file(conf) is not False
-    
+
 
 def test_validate_remove_and_tags_files():
     tf = '/tmp/remove.cfg'
     with open(tf, 'wb') as f:
         f.write(remove_file_content)
-=======
-def test_validate_remove_and_tags_files():
-    tf = '/tmp/remove.cfg'
-    with open(tf, 'wb') as f:
-        f.write(remove_file_content)
->>>>>>> 33f42405
     tags = '/tmp/tags.conf'
     with open(tags, 'wb') as f:
         f.write(tags_file_content)
@@ -170,7 +163,6 @@
     os.remove(tf)
     os.remove(tags)
     os.remove(bad_tags)
-<<<<<<< HEAD
 
 
 def test_validate_remove_file_good_perms():
@@ -178,8 +170,6 @@
     with open(tf, 'wb') as f:
         f.write(remove_file_content)
 
-=======
->>>>>>> 33f42405
 
 # TODO: DRY
 
