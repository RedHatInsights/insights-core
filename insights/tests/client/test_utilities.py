import os
import tempfile
import uuid
import insights.client.utilities as util
from insights.client.constants import InsightsConstants as constants
from insights.client.config import InsightsConfig
import re
import mock
import six
import pytest
from mock.mock import patch


machine_id = str(uuid.uuid4())
remove_file_content = """
[remove]
commands=foo
files=bar
""".strip().encode("utf-8")


def test_display_name():
    assert util.determine_hostname(display_name='foo') == 'foo'


def test_determine_hostname():
    import socket
    hostname = socket.gethostname()
    fqdn = socket.getfqdn()
    assert util.determine_hostname() in (hostname, fqdn)
    assert util.determine_hostname() != 'foo'


def test_get_time():
    time_regex = re.match('\d{4}-\d{2}-\d{2}\D\d{2}:\d{2}:\d{2}\.\d+',
                          util.get_time())
    assert time_regex.group(0) is not None


def test_write_to_disk():
    content = 'boop'
    filename = '/tmp/testing'
    util.write_to_disk(filename, content=content)
    assert os.path.isfile(filename)
    with open(filename, 'r') as f:
        result = f.read()
    assert result == 'boop'
    util.write_to_disk(filename, delete=True) is None


def test_generate_machine_id():
    machine_id_regex = re.match('\w{8}-\w{4}-\w{4}-\w{4}-\w{12}',
                                util.generate_machine_id(destination_file='/tmp/testmachineid'))
    assert machine_id_regex.group(0) is not None
    with open('/tmp/testmachineid', 'r') as _file:
        machine_id = _file.read()
    assert util.generate_machine_id(destination_file='/tmp/testmachineid') == machine_id
    os.remove('/tmp/testmachineid')


def test_bad_machine_id():
    with mock.patch.object(util.sys, "exit") as mock_exit:
        with open('/tmp/testmachineid', 'w') as _file:
            _file.write("this_is_bad")
        util.generate_machine_id(destination_file='/tmp/testmachineid')
    assert mock_exit.call_args[0][0] == constants.sig_kill_bad
    os.remove('/tmp/testmachineid')


def test_expand_paths():
    assert util._expand_paths('/tmp') == ['/tmp']


def test_magic_plan_b():
    tf = tempfile.NamedTemporaryFile()
    with open(tf.name, 'w') as f:
        f.write('testing stuff')
    assert util.magic_plan_b(tf.name) == 'text/plain; charset=us-ascii'


def test_run_command_get_output():
    cmd = 'echo hello'
    assert util.run_command_get_output(cmd) == {'status': 0, 'output': u'hello\n'}


@patch('insights.client.utilities.wrapper_constants')
@patch.dict('insights.client.utilities.package_info', {'VERSION': '1', 'RELEASE': '1'})
def test_get_version_info_OK(wrapper_constants):
    '''
    insights_client constants are imported OK and version
    is reported. Return version as defined
    '''
    wrapper_constants.version = 1
    version_info = util.get_version_info()
    assert version_info == {'core_version': '1-1', 'client_version': 1}


<<<<<<< HEAD
def test_validate_remove_file_bad_perms():
=======
@patch('insights.client.utilities.wrapper_constants', new=None)
@patch.dict('insights.client.utilities.package_info', {'VERSION': '1', 'RELEASE': '1'})
def test_get_version_info_no_module():
    '''
    insights_client constants cannot be imported,
    constants object is None. Return None version.
    '''
    version_info = util.get_version_info()
    assert version_info == {'core_version': '1-1', 'client_version': None}


@patch('insights.client.utilities.wrapper_constants')
@patch.dict('insights.client.utilities.package_info', {'VERSION': '1', 'RELEASE': '1'})
def test_get_version_info_no_version(wrapper_constants):
    '''
    insights_client constants are imported OK but
    constants object has no attribute "version."
    Return None version
    '''
    del wrapper_constants.version
    version_info = util.get_version_info()
    assert version_info == {'core_version': '1-1', 'client_version': None}


def test_validate_remove_file():
>>>>>>> cf143563
    tf = '/tmp/remove.cfg'
    with open(tf, 'wb') as f:
        f.write(remove_file_content)

    conf = InsightsConfig(remove_file=tf, redaction_file=None, content_redaction_file=None, validate=True)
    with pytest.raises(RuntimeError):
        os.chmod(tf, 0o644)
        util.validate_remove_file(conf)
    os.chmod(tf, 0o600)
    assert util.validate_remove_file(conf) is not False
    os.remove(tf)


def test_validate_remove_file_good_perms():
    tf = '/tmp/remove.cfg'
    with open(tf, 'wb') as f:
        f.write(remove_file_content)


# TODO: DRY


@patch('insights.client.utilities.constants.registered_files',
       ['/tmp/insights-client.registered',
        '/tmp/redhat-access-insights.registered'])
@patch('insights.client.utilities.constants.unregistered_files',
       ['/tmp/insights-client.unregistered',
        '/tmp/redhat-access-insights.unregistered'])
def test_write_registered_file():
    util.write_registered_file()
    for r in constants.registered_files:
        assert os.path.isfile(r) is True
    for u in constants.unregistered_files:
        assert os.path.isfile(u) is False


@patch('insights.client.utilities.constants.registered_files',
       ['/tmp/insights-client.registered',
        '/tmp/redhat-access-insights.registered'])
@patch('insights.client.utilities.constants.unregistered_files',
       ['/tmp/insights-client.unregistered',
        '/tmp/redhat-access-insights.unregistered'])
def test_delete_registered_file():
    util.write_registered_file()
    util.delete_registered_file()
    for r in constants.registered_files:
        assert os.path.isfile(r) is False


@patch('insights.client.utilities.constants.registered_files',
       ['/tmp/insights-client.registered',
        '/tmp/redhat-access-insights.registered'])
@patch('insights.client.utilities.constants.unregistered_files',
       ['/tmp/insights-client.unregistered',
        '/tmp/redhat-access-insights.unregistered'])
def test_write_unregistered_file():
    util.write_unregistered_file()
    for r in constants.registered_files:
        assert os.path.isfile(r) is False
    for u in constants.unregistered_files:
        assert os.path.isfile(u) is True


@patch('insights.client.utilities.constants.registered_files',
       ['/tmp/insights-client.registered',
        '/tmp/redhat-access-insights.registered'])
@patch('insights.client.utilities.constants.unregistered_files',
       ['/tmp/insights-client.unregistered',
        '/tmp/redhat-access-insights.unregistered'])
def test_delete_unregistered_file():
    util.write_unregistered_file()
    util.delete_unregistered_file()
    for u in constants.unregistered_files:
        assert os.path.isfile(u) is False


def test_read_pidfile():
    '''
    Test a pidfile that exists
    '''
    if six.PY3:
        open_name = 'builtins.open'
    else:
        open_name = '__builtin__.open'

    with patch(open_name, create=True) as mock_open:
        mock_open.side_effect = [mock.mock_open(read_data='420').return_value]
        assert util.read_pidfile() == '420'


def test_read_pidfile_failure():
    '''
    Test a pidfile that does not exist
    '''
    if six.PY3:
        open_name = 'builtins.open'
    else:
        open_name = '__builtin__.open'

    with patch(open_name, create=True) as mock_open:
        mock_open.side_effect = IOError
        assert util.read_pidfile() is None


@patch('insights.client.utilities.Popen')
@patch('insights.client.utilities.os.path.exists')
def test_systemd_notify_no_socket(exists, Popen):
    '''
    Test this function when NOTIFY_SOCKET is
    undefined, i.e. when we run the client on demand
    and not via systemd job
    '''
    exists.return_value = True
    Popen.return_value.communicate.return_value = ('', '')
    util.systemd_notify('420')
    Popen.assert_not_called()


@patch('insights.client.utilities.Popen')
@patch('insights.client.utilities.os.path.exists')
@patch.dict('insights.client.utilities.os.environ', {'NOTIFY_SOCKET': '/tmp/test.sock'})
def test_systemd_notify(exists, Popen):
    '''
    Test calling systemd-notify with a "valid" PID
    On RHEL 7, exists(/usr/bin/systemd-notify) == True
    '''
    exists.return_value = True
    Popen.return_value.communicate.return_value = ('', '')
    util.systemd_notify('420')
    Popen.assert_called_once()


@patch('insights.client.utilities.Popen')
@patch('insights.client.utilities.os.path.exists')
@patch.dict('insights.client.utilities.os.environ', {'NOTIFY_SOCKET': '/tmp/test.sock'})
def test_systemd_notify_failure_bad_pid(exists, Popen):
    '''
    Test calling systemd-notify with an invalid PID
    On RHEL 7, exists(/usr/bin/systemd-notify) == True
    '''
    exists.return_value = True
    util.systemd_notify(None)
    exists.assert_not_called()
    Popen.assert_not_called()


@patch('insights.client.utilities.Popen')
@patch('insights.client.utilities.os.path.exists')
@patch.dict('insights.client.utilities.os.environ', {'NOTIFY_SOCKET': '/tmp/test.sock'})
def test_systemd_notify_failure_rhel_6(exists, Popen):
    '''
    Test calling systemd-notify on RHEL 6
    On RHEL 6, exists(/usr/bin/systemd-notify) == False
    '''
    exists.return_value = False
    util.systemd_notify('420')
    Popen.assert_not_called()


def test_get_tags():
    content = b"foo: bar"
    fp = tempfile.NamedTemporaryFile(delete=False)
    fp.write(content)
    fp.close()
    got = util.get_tags(fp.name)
    assert got == {"foo": "bar"}


def test_get_tags_empty():
    content = b""
    fp = tempfile.NamedTemporaryFile(delete=False)
    fp.write(content)
    fp.close()
    got = util.get_tags(fp.name)
    assert got is None


def test_get_tags_nonexist():
    got = util.get_tags("/file/does/not/exist")
    assert got is None


def test_write_tags():
    tags = {'foo': 'bar'}
    fp = tempfile.NamedTemporaryFile()
    util.write_tags(tags, tags_file_path=fp.name)
    got = util.get_tags(fp.name)
    assert got == tags<|MERGE_RESOLUTION|>--- conflicted
+++ resolved
@@ -95,9 +95,6 @@
     assert version_info == {'core_version': '1-1', 'client_version': 1}
 
 
-<<<<<<< HEAD
-def test_validate_remove_file_bad_perms():
-=======
 @patch('insights.client.utilities.wrapper_constants', new=None)
 @patch.dict('insights.client.utilities.package_info', {'VERSION': '1', 'RELEASE': '1'})
 def test_get_version_info_no_module():
@@ -122,8 +119,7 @@
     assert version_info == {'core_version': '1-1', 'client_version': None}
 
 
-def test_validate_remove_file():
->>>>>>> cf143563
+def test_validate_remove_file_bad_perms():
     tf = '/tmp/remove.cfg'
     with open(tf, 'wb') as f:
         f.write(remove_file_content)
