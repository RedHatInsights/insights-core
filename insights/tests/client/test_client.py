import sys
import os
import pytest
import time

from insights.client import InsightsClient
from insights.client.archive import InsightsArchive
from insights.client.config import InsightsConfig
from insights.client.constants import InsightsConstants as constants
from insights.client.utilities import generate_machine_id
from mock.mock import patch, Mock, call


class FakeConnection(object):
    '''
    For stubbing out network calls
    '''
    def __init__(self, registered=None):
        self.registered = registered

    def api_registration_check(self):
        # True = registered
        # None or string = unregistered
        # False = unreachable
        return self.registered

    def register(self):
        return ('msg', 'hostname', "None", "")

    def unregister(self):
        return True


# @TODO DRY the args hack.

@patch('insights.client.all_egg_versions', return_value={'/var/lib/insights/newest.egg': {'core_version': '3.0.2'}, '/var/lib/insights/last_stable.egg': {'core_version': '3.0.1'}, '/etc/insights-client/rpm.egg': {'core_version': '3.0.0'}})
def test_version(all_egg_versions):

    # Hack to prevent client from parsing args to py.test
    tmp = sys.argv
    sys.argv = []

    try:
        config = InsightsConfig(logging_file='/tmp/insights.log')
        client = InsightsClient(config)
        result = client.version()
        assert result == '\t' + '\n\t'.join(sorted(['/var/lib/insights/newest.egg: 3.0.2', '/var/lib/insights/last_stable.egg: 3.0.1', '/etc/insights-client/rpm.egg: 3.0.0'], reverse=True))
    finally:
        sys.argv = tmp


@pytest.mark.skip(reason="Mocked paths not working in QE jenkins")
@patch('insights.client.utilities.constants.registered_files',
       ['/tmp/insights-client.registered',
        '/tmp/redhat-access-insights.registered'])
@patch('insights.client.utilities.constants.unregistered_files',
       ['/tmp/insights-client.unregistered',
        '/tmp/redhat-access-insights.unregistered'])
@patch('insights.client.utilities.constants.machine_id_file',
       '/tmp/machine-id')
def test_register():
    config = InsightsConfig(register=True)
    client = InsightsClient(config)
    client.connection = FakeConnection()
    client.session = True
    assert client.register() is True
    for r in constants.registered_files:
        assert os.path.isfile(r) is True
    for u in constants.unregistered_files:
        assert os.path.isfile(u) is False


@pytest.mark.skip(reason="Mocked paths not working in QE jenkins")
@patch('insights.client.utilities.constants.registered_files',
       ['/tmp/insights-client.registered',
        '/tmp/redhat-access-insights.registered'])
@patch('insights.client.utilities.constants.unregistered_files',
       ['/tmp/insights-client.unregistered',
        '/tmp/redhat-access-insights.unregistered'])
@patch('insights.client.utilities.constants.machine_id_file',
       '/tmp/machine-id')
def test_unregister():
    config = InsightsConfig(unregister=True)
    client = InsightsClient(config)
    client.connection = FakeConnection(registered=True)
    client.session = True
    assert client.unregister() is True
    for r in constants.registered_files:
        assert os.path.isfile(r) is False
    for u in constants.unregistered_files:
        assert os.path.isfile(u) is True


@pytest.mark.skip(reason="Mocked paths not working in QE jenkins")
@patch('insights.client.utilities.constants.registered_files',
       ['/tmp/insights-client.registered',
        '/tmp/redhat-access-insights.registered'])
@patch('insights.client.utilities.constants.unregistered_files',
       ['/tmp/insights-client.unregistered',
        '/tmp/redhat-access-insights.unregistered'])
@patch('insights.client.utilities.constants.machine_id_file',
       '/tmp/machine-id')
def test_force_reregister():
    config = InsightsConfig(reregister=True)
    client = InsightsClient(config)
    client.connection = FakeConnection(registered=None)
    client.session = True

    # initialize comparisons
    old_machine_id = None
    new_machine_id = None

    # register first
    assert client.register() is True
    for r in constants.registered_files:
        assert os.path.isfile(r) is True

    # get modified time of .registered to ensure it's regenerated
    old_reg_file1_ts = os.path.getmtime(constants.registered_files[0])
    old_reg_file2_ts = os.path.getmtime(constants.registered_files[1])

    old_machine_id = generate_machine_id()

    # wait to allow for timestamp difference
    time.sleep(3)

    # reregister with new machine-id
    client.connection = FakeConnection(registered=True)
    config.reregister = True
    assert client.register() is True

    new_machine_id = generate_machine_id()
    new_reg_file1_ts = os.path.getmtime(constants.registered_files[0])
    new_reg_file2_ts = os.path.getmtime(constants.registered_files[1])

    assert old_machine_id != new_machine_id
    assert old_reg_file1_ts != new_reg_file1_ts
    assert old_reg_file2_ts != new_reg_file2_ts


def test_register_container():
    with pytest.raises(ValueError):
        InsightsConfig(register=True, analyze_container=True)


def test_unregister_container():
    with pytest.raises(ValueError):
        InsightsConfig(unregister=True, analyze_container=True)


def test_force_reregister_container():
    with pytest.raises(ValueError):
        InsightsConfig(reregister=True, analyze_container=True)


@pytest.mark.skip(reason="Mocked paths not working in QE jenkins")
@patch('insights.client.utilities.constants.registered_files',
       ['/tmp/insights-client.registered',
        '/tmp/redhat-access-insights.registered'])
@patch('insights.client.utilities.constants.unregistered_files',
       ['/tmp/insights-client.unregistered',
        '/tmp/redhat-access-insights.unregistered'])
@patch('insights.client.utilities.constants.machine_id_file',
       '/tmp/machine-id')
def test_reg_check_registered():
    # register the machine first
    config = InsightsConfig()
    client = InsightsClient(config)
    client.connection = FakeConnection(registered=True)
    client.session = True

    # test function and integration in .register()
    assert client.get_registration_status()['status'] is True
    assert client.register() is True
    for r in constants.registered_files:
        assert os.path.isfile(r) is True
    for u in constants.unregistered_files:
        assert os.path.isfile(u) is False


@pytest.mark.skip(reason="Mocked paths not working in QE jenkins")
@patch('insights.client.utilities.constants.registered_files',
       ['/tmp/insights-client.registered',
        '/tmp/redhat-access-insights.registered'])
@patch('insights.client.utilities.constants.unregistered_files',
       ['/tmp/insights-client.unregistered',
        '/tmp/redhat-access-insights.unregistered'])
@patch('insights.client.utilities.constants.machine_id_file',
       '/tmp/machine-id')
def test_reg_check_unregistered():
    # unregister the machine first
    config = InsightsConfig()
    client = InsightsClient(config)
    client.connection = FakeConnection(registered='unregistered')
    client.session = True

    # test function and integration in .register()
    assert client.get_registration_status()['status'] is False
    assert client.register() is False
    for r in constants.registered_files:
        assert os.path.isfile(r) is False
    for u in constants.unregistered_files:
        assert os.path.isfile(u) is True


@pytest.mark.skip(reason="Mocked paths not working in QE jenkins")
@patch('insights.client.utilities.constants.registered_files',
       ['/tmp/insights-client.registered',
        '/tmp/redhat-access-insights.registered'])
@patch('insights.client.utilities.constants.unregistered_files',
       ['/tmp/insights-client.unregistered',
        '/tmp/redhat-access-insights.unregistered'])
@patch('insights.client.utilities.constants.machine_id_file',
       '/tmp/machine-id')
def test_reg_check_registered_unreachable():
    # register the machine first
    config = InsightsConfig(register=True)
    client = InsightsClient(config)
    client.connection = FakeConnection(registered=None)
    client.session = True
    assert client.register() is True

    # reset config and try to check registration
    config.register = False
    client.connection = FakeConnection(registered=False)
    assert client.get_registration_status()['unreachable'] is True
    assert client.register() is None
    for r in constants.registered_files:
        assert os.path.isfile(r) is True
    for u in constants.unregistered_files:
        assert os.path.isfile(u) is False


@pytest.mark.skip(reason="Mocked paths not working in QE jenkins")
@patch('insights.client.utilities.constants.registered_files',
       ['/tmp/insights-client.registered',
        '/tmp/redhat-access-insights.registered'])
@patch('insights.client.utilities.constants.unregistered_files',
       ['/tmp/insights-client.unregistered',
        '/tmp/redhat-access-insights.unregistered'])
@patch('insights.client.utilities.constants.machine_id_file',
       '/tmp/machine-id')
def test_reg_check_unregistered_unreachable():
    # unregister the machine first
    config = InsightsConfig(unregister=True)
    client = InsightsClient(config)
    client.connection = FakeConnection(registered=True)
    client.session = True
    assert client.unregister() is True

    # reset config and try to check registration
    config.unregister = False
    client.connection = FakeConnection(registered=False)
    assert client.get_registration_status()['unreachable'] is True
    assert client.register() is None
    for r in constants.registered_files:
        assert os.path.isfile(r) is False
    for u in constants.unregistered_files:
        assert os.path.isfile(u) is True


@patch('insights.client.client.constants.sleep_time', 0)
@patch('insights.client.client.InsightsConnection.upload_archive',
       return_value=Mock(status_code=500))
@patch('insights.client.os.path.exists', return_value=True)
def test_upload_500_retry(_, upload_archive):

    # Hack to prevent client from parsing args to py.test
    tmp = sys.argv
    sys.argv = []

    try:
        retries = 3

        config = InsightsConfig(logging_file='/tmp/insights.log', retries=retries)
        client = InsightsClient(config)
        with pytest.raises(RuntimeError):
            client.upload('/tmp/insights.tar.gz')

        upload_archive.assert_called()
        assert upload_archive.call_count == retries
    finally:
        sys.argv = tmp


@patch('insights.client.client.InsightsConnection.handle_fail_rcs')
@patch('insights.client.client.InsightsConnection.upload_archive',
       return_value=Mock(status_code=412))
@patch('insights.client.os.path.exists', return_value=True)
def test_upload_412_no_retry(_, upload_archive, handle_fail_rcs):

    # Hack to prevent client from parsing args to py.test
    tmp = sys.argv
    sys.argv = []

    try:
        config = InsightsConfig(logging_file='/tmp/insights.log', retries=3)
        client = InsightsClient(config)
        with pytest.raises(RuntimeError):
            client.upload('/tmp/insights.tar.gz')

        upload_archive.assert_called_once()
    finally:
        sys.argv = tmp


@patch('insights.client.connection.write_unregistered_file')
@patch('insights.client.client.InsightsConnection.upload_archive',
       return_value=Mock(**{"status_code": 412,
                            "json.return_value": {"unregistered_at": "now", "message": "msg"}}))
@patch('insights.client.os.path.exists', return_value=True)
def test_upload_412_write_unregistered_file(_, upload_archive, write_unregistered_file):

    # Hack to prevent client from parsing args to py.test
    tmp = sys.argv
    sys.argv = []

    try:
        config = InsightsConfig(logging_file='/tmp/insights.log', retries=3)
        client = InsightsClient(config)
        with pytest.raises(RuntimeError):
            client.upload('/tmp/insights.tar.gz')

        unregistered_at = upload_archive.return_value.json()["unregistered_at"]
        write_unregistered_file.assert_called_once_with(unregistered_at)
    finally:
        sys.argv = tmp


def test_cleanup_tmp():
    config = InsightsConfig(keep_archive=True)
    arch = InsightsArchive(config)
    arch.tar_file = os.path.join(arch.archive_tmp_dir, 'test.tar.gz')
    arch.cleanup_tmp()
    assert not os.path.exists(arch.tmp_dir)
    assert os.path.exists(arch.archive_tmp_dir)

    config.keep_archive = False
    arch.cleanup_tmp()
    assert not os.path.exists(arch.tmp_dir)
    assert not os.path.exists(arch.archive_tmp_dir)


@patch('insights.client.client._legacy_handle_registration')
def test_legacy_register(_legacy_handle_registration):
    '''
    _legacy_handle_registration called when legacy upload
    '''
    config = InsightsConfig(legacy_upload=True)
    client = InsightsClient(config)
    client.register()
    _legacy_handle_registration.assert_called_once()


@patch('insights.client.client._legacy_handle_unregistration')
def test_legacy_unregister(_legacy_handle_unregistration):
    '''
    _legacy_handle_unregistration called when legacy upload
    '''
    config = InsightsConfig(legacy_upload=True)
    client = InsightsClient(config)
    client.unregister()
    _legacy_handle_unregistration.assert_called_once()


@patch('insights.client.client.handle_registration')
def test_register_upload(handle_registration):
    '''
    handle_registration called when upload
    '''
    config = InsightsConfig(legacy_upload=False)
    client = InsightsClient(config)
    client.register()
    handle_registration.assert_called_once()


@patch('insights.client.client.handle_unregistration')
def test_unregister_upload(handle_unregistration):
    '''
    handle_unregistration called when upload
    '''
    config = InsightsConfig(legacy_upload=False)
    client = InsightsClient(config)
    client.unregister()
    handle_unregistration.assert_called_once()


@patch('insights.client.os.path.exists', return_value=True)
@patch('insights.client.connection.InsightsConnection.upload_archive', Mock(return_value=Mock(status_code=200)))
@patch('insights.client.client._legacy_upload')
@patch('insights.client.client.write_to_disk', Mock())
def test_legacy_upload(_legacy_upload, path_exists):
    '''
    _legacy_upload called when legacy upload
    '''
    config = InsightsConfig(legacy_upload=True)
    client = InsightsClient(config)
    client.upload('test.gar.gz', 'test.content.type')
    _legacy_upload.assert_called_once()


@patch('insights.client.os.path.exists', return_value=True)
@patch('insights.client.connection.InsightsConnection.upload_archive', Mock(return_value=Mock(status_code=200)))
@patch('insights.client.client._legacy_upload')
@patch('insights.client.client.write_to_disk', Mock())
def test_platform_upload(_legacy_upload, path_exists):
    '''
    _legacy_upload not called when platform upload
    '''
    config = InsightsConfig(legacy_upload=False)
    client = InsightsClient(config)
    client.upload('test.gar.gz', 'test.content.type')
    _legacy_upload.assert_not_called()


@patch('insights.client.os.path.exists', return_value=True)
@patch('insights.client.connection.InsightsConnection.upload_archive', return_value=Mock(status_code=200))
@patch('insights.client.client._legacy_upload')
def test_platform_upload_with_no_log_path(_legacy_upload, _, path_exists):
    '''
    testing logger when no path is given
    '''
    config = InsightsConfig(legacy_upload=True, logging_file='tmp.log')
    client = InsightsClient(config)
    response = client.upload('test.gar.gz', 'test.content.type')
    _legacy_upload.assert_called_once()
    assert response is not None


@patch('insights.client.InsightsClient._copy_soscleaner_files')
@patch('insights.client.shutil')
def test_copy_to_output_dir(shutil_, _copy_soscleaner_files):
    '''
    Test that shutil is called to copy the collection to
    the specified output dir
    '''
    config = InsightsConfig()
    client = InsightsClient(config)
    client.copy_to_output_dir('test')
    shutil_.copytree.assert_called_once()
    _copy_soscleaner_files.assert_not_called()


@patch('insights.client.InsightsClient._copy_soscleaner_files')
@patch('insights.client.shutil')
def test_copy_to_output_dir_obfuscate_on(shutil_, _copy_soscleaner_files):
    '''
    Test that shutil is called to copy the collection to
    the specified output dir, and soscleaner copy function
    is called
    '''
    # obfuscate off, no soscleaner files
    config = InsightsConfig(obfuscate=True)
    client = InsightsClient(config)
    client.copy_to_output_dir('test')
    shutil_.copytree.assert_called_once()
    _copy_soscleaner_files.assert_called_once()


@patch('insights.client.InsightsClient._copy_soscleaner_files')
@patch('insights.client.shutil')
@patch('insights.client.os')
def test_copy_to_output_dir_exists_and_empty(os_, shutil_, _copy_soscleaner_files):
    '''
    Test that writing to an existing but empty directory is
    performed
    '''
    config = InsightsConfig(output_dir='dest')
    client = InsightsClient(config)
    # raise file exists error first, then raise for "b" and "c" below
    shutil_.copytree.side_effect = [OSError(17, 'File exists'), None, None]

    # returns empty list for destination, file list for source
    os_.listdir.side_effect = [[], ['a', 'b', 'c']]

    # os.path.join called 6 times, once for each file per src and dest
    os_.path.join.side_effect = [
        os.path.join('src', 'a'),
        os.path.join(config.output_dir, 'a'),
        os.path.join('src', 'b'),
        os.path.join(config.output_dir, 'b'),
        os.path.join('src', 'c'),
        os.path.join(config.output_dir, 'c')]

    # 'a' is file, 'b', 'c' are dirs
    os_.path.isfile.side_effect = [True, False, False]
    # a is file so the check for 'a' does not fall through to the elif
    os_.path.isdir.side_effect = [True, True]

    client.copy_to_output_dir('src')

    os_.listdir.assert_has_calls([call(config.output_dir), call('src')])
    os_.path.isfile.assert_has_calls([call('src/a'), call('src/b'), call('src/c')])
    # a is file so the check for 'a' does not fall through to the elif
    os_.path.isdir.assert_has_calls([call('src/b'), call('src/c')])
    # initial (failed) copy is part of the calls
    shutil_.copytree.assert_has_calls([
        call('src', config.output_dir),
        call(os.path.join('src', 'b'), os.path.join(config.output_dir, 'b')),
        call(os.path.join('src', 'c'), os.path.join(config.output_dir, 'c'))])
    shutil_.copyfile.assert_has_calls([
        call(os.path.join('src', 'a'), os.path.join(config.output_dir, 'a'))])
    _copy_soscleaner_files.assert_not_called()


@patch('insights.client.InsightsClient._copy_soscleaner_files')
@patch('insights.client.shutil')
@patch('insights.client.os')
def test_copy_to_output_dir_exists_and_empty_err_during_copy(os_, shutil_, _copy_soscleaner_files):
    '''
    Test that when writing to an existing but empty directory,
    if an error occurs, we bail out before finishing.
    '''
    config = InsightsConfig(output_dir='dest')
    client = InsightsClient(config)
    # raise file exists error first, then raise nothing for "b" and "c" below
    shutil_.copytree.side_effect = [OSError(17, 'File exists'), None, None]

    # raise an unknown error for "a"
    shutil_.copyfile.side_effect = [OSError(19, '???'), None, None]

    # returns empty list for destination, file list for source
    os_.listdir.side_effect = [[], ['a', 'b', 'c']]

    # os.path.join called 6 times, once for each file per src and dest
    os_.path.join.side_effect = [
        os.path.join('src', 'a'),
        os.path.join(config.output_dir, 'a'),
        os.path.join('src', 'b'),
        os.path.join(config.output_dir, 'b'),
        os.path.join('src', 'c'),
        os.path.join(config.output_dir, 'c')]

    # 'a' is file, 'b', 'c' are dirs
    os_.path.isfile.side_effect = [True, False, False]
    # a is file so the check for 'a' does not fall through to the elif
    os_.path.isdir.side_effect = [True, True]

    client.copy_to_output_dir('src')

    os_.listdir.assert_has_calls([call(config.output_dir), call('src')])
    os_.path.isfile.assert_has_calls([call('src/a')])
    # a is file so the check for 'a' does not fall through to the elif
    os_.path.isdir.assert_not_called()
    # initial (failed) copy is part of the calls
    shutil_.copytree.assert_has_calls([call('src', config.output_dir)])
    shutil_.copyfile.assert_has_calls([
        call(os.path.join('src', 'a'), os.path.join(config.output_dir, 'a'))])
    _copy_soscleaner_files.assert_not_called()


@patch('insights.client.InsightsClient._copy_soscleaner_files')
@patch('insights.client.shutil')
@patch('insights.client.os')
def test_copy_to_output_dir_exists_and_not_empty(os_, shutil_, _copy_soscleaner_files):
    '''
    Test that writing to an existing and non-empty directory is
    NOT performed. Due to the check in config.py this should never happen,
    but just to be safe.
    '''
    config = InsightsConfig(output_dir='dest')
    client = InsightsClient(config)
    shutil_.copytree.side_effect = [OSError(17, 'File exists')]

    os_.listdir.return_value = ['test']

    client.copy_to_output_dir('src')

    os_.listdir.assert_called_once_with(config.output_dir)
    shutil_.copytree.assert_called_once_with('src', config.output_dir)
    shutil_.copyfile.assert_not_called()


@patch('insights.client.InsightsClient._copy_soscleaner_files')
@patch('insights.client.shutil')
@patch('insights.client.os')
def test_copy_to_output_dir_other_oserror(os_, shutil_, _copy_soscleaner_files):
    '''
    Test that any OSError != 17 is logged and we bail out
    before attempting to copy anything else
    '''
    config = InsightsConfig(output_dir='dest')
    client = InsightsClient(config)
    shutil_.copytree.side_effect = [OSError(19, '???'), None, None]

    client.copy_to_output_dir('src')

    os_.listdir.assert_not_called
    shutil_.copytree.assert_called_once_with('src', config.output_dir)
    shutil_.copyfile.assert_not_called()


@patch('insights.client.InsightsClient._copy_soscleaner_files')
@patch('insights.client.shutil')
def test_copy_to_output_file(shutil_, _copy_soscleaner_files):
    '''
    Test that shutil is called to copy the collection to
    the specified output file
    '''
    config = InsightsConfig()
    client = InsightsClient(config)
    client.copy_to_output_file('test')
    shutil_.copyfile.assert_called_once()
    _copy_soscleaner_files.assert_not_called()


@patch('insights.client.InsightsClient._copy_soscleaner_files')
@patch('insights.client.shutil')
def test_copy_to_output_file_obfuscate_on(shutil_, _copy_soscleaner_files):
    '''
    Test that shutil is called to copy the collection to
    the specified output file, and soscleaner copy function
    is called
    '''
    # obfuscate off, no soscleaner files
    config = InsightsConfig(obfuscate=True)
    client = InsightsClient(config)
    client.copy_to_output_file('test')
    shutil_.copyfile.assert_called_once()
<<<<<<< HEAD
    _copy_soscleaner_files.assert_called_once()
=======
    _copy_soscleaner_files.assert_called_once()


@mark.parametrize(("expected_result",), ((True,), (None,)))
def test_checkin_result(expected_result):
    config = InsightsConfig()
    client = InsightsClient(config)
    client.connection = Mock(**{"checkin.return_value": expected_result})
    client.session = True

    actual_result = client.checkin()
    client.connection.checkin.assert_called_once_with()
    assert actual_result is expected_result


def test_checkin_error():
    config = InsightsConfig()
    client = InsightsClient(config)
    client.connection = Mock(**{"checkin.side_effect": Exception})
    client.session = True

    with raises(Exception):
        client.checkin()

    client.connection.checkin.assert_called_once_with()


def test_checkin_offline():
    config = InsightsConfig(offline=True)
    client = InsightsClient(config)
    client.connection = Mock()

    result = client.checkin()
    assert result is None
    client.connection.checkin.assert_not_called()
>>>>>>> ec6b5ad1
<|MERGE_RESOLUTION|>--- conflicted
+++ resolved
@@ -617,9 +617,6 @@
     client = InsightsClient(config)
     client.copy_to_output_file('test')
     shutil_.copyfile.assert_called_once()
-<<<<<<< HEAD
-    _copy_soscleaner_files.assert_called_once()
-=======
     _copy_soscleaner_files.assert_called_once()
 
 
@@ -654,5 +651,4 @@
 
     result = client.checkin()
     assert result is None
-    client.connection.checkin.assert_not_called()
->>>>>>> ec6b5ad1
+    client.connection.checkin.assert_not_called()