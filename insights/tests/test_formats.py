--- conflicted
+++ resolved
@@ -36,7 +36,6 @@
     assert "bar" in data
 
 
-<<<<<<< HEAD
 def test_syslog_format():
     broker = dr.Broker()
     output = StringIO()
@@ -45,7 +44,8 @@
     output.seek(0)
     data = output.read()
     assert SL_MSG in data
-=======
+    
+    
 def test_yaml_format():
     broker = dr.Broker()
     output = StringIO()
@@ -55,4 +55,4 @@
     data = output.read()
     assert "foo" in data
     assert "bar" in data
->>>>>>> b542bb8f
+    