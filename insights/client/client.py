--- conflicted
+++ resolved
@@ -220,17 +220,8 @@
     Run through "targets" - could be just ONE (host, default) or ONE (container/image)
     """
     # initialize collection targets
-<<<<<<< HEAD
-    # container mode
-    if config['container_mode']:
-        logger.debug("Client running in container/image mode.")
-        logger.debug("Scanning for matching container/image.")
-
-        from containers import get_targets
-        targets = get_targets()
-
     # tar files
-    elif config['analyze_compressed_file'] is not None:
+    if config['analyze_compressed_file'] is not None:
         logger.debug("Client analyzing a compress filesystem.")
         targets = [{'type': 'compressed_file',
                     'name': os.path.splitext(
@@ -244,31 +235,14 @@
                     'name': os.path.splitext(
                         os.path.basename(config['mountpoint']))[0],
                     'location': config['mountpoint']}]
-=======
-    # tar files
-    if InsightsClient.options.analyze_compressed_file is not None:
-        logger.debug("Client analyzing a compress filesystem.")
-        targets = [{'type': 'compressed_file',
-                    'name': os.path.splitext(
-                        os.path.basename(InsightsClient.options.analyze_compressed_file))[0],
-                    'location': InsightsClient.options.analyze_compressed_file}]
-
-    # mountpoints
-    elif InsightsClient.options.mountpoint is not None:
-        logger.debug("Client analyzing a filesystem already mounted.")
-        targets = [{'type': 'mountpoint',
-                    'name': os.path.splitext(
-                        os.path.basename(InsightsClient.options.mountpoint))[0],
-                    'location': InsightsClient.options.mountpoint}]
 
     # container mode
-    elif InsightsClient.options.container_mode:
+    elif config['container_mode']:
         logger.debug("Client running in container/image mode.")
         logger.debug("Scanning for matching container/image.")
 
         from containers import get_targets
         targets = get_targets()
->>>>>>> c7546930
 
     # the host
     else:
@@ -381,21 +355,12 @@
             elif t['type'] == 'mountpoint':
 
                 logging_name = 'Filesystem ' + t['name'] + ' at location ' + t['location']
-<<<<<<< HEAD
                 mp = config['mountpoint']
-=======
-                mp = InsightsClient.options.mountpoint
->>>>>>> c7546930
 
             # analyze the host
             elif t['type'] == 'host':
                 logging_name = determine_hostname()
-                archive_meta['display_name'] = determine_hostname(
-<<<<<<< HEAD
-                    config['display_name'])
-=======
-                    InsightsClient.options.display_name)
->>>>>>> c7546930
+                archive_meta['display_name'] = determine_hostname(config['display_name'])
 
             # nothing found to analyze
             else:
@@ -409,13 +374,8 @@
             archive_meta['system_id'] = machine_id
             archive_meta['machine_id'] = machine_id
 
-<<<<<<< HEAD
             archive = InsightsArchive(compressor=config['compressor']
-                                        if not config['container_mode'] else "none",
-=======
-            archive = InsightsArchive(compressor=InsightsClient.options.compressor
-                                        if not InsightsClient.options.container_mode else "none",
->>>>>>> c7546930
+                                      if not config['container_mode'] else "none",
                                       target_name=t['name'])
             dc = DataCollector(archive,
                                config,
@@ -461,12 +421,7 @@
                 (tar_file, constants.archive_last_collected_date_file))
 
     # cleanup the temporary stuff for analyzing tar files
-<<<<<<< HEAD
-    if config['analyze_compressed_file'] is not None:
-=======
-    if (InsightsClient.options.analyze_compressed_file is not None and
-            compressed_filesystem is not None):
->>>>>>> c7546930
+    if config['analyze_compressed_file'] is not None and compressed_filesystem is not None:
         compressed_filesystem.cleanup_temp_filesystem()
 
     return tar_file
@@ -563,30 +518,17 @@
         return constants.version
 
     # container/image stuff
-<<<<<<< HEAD
     if (config['container_mode'] and
             not config['only']):
         logger.error("Client running in container mode but no image/container specified via --only.")
         return False
 
     if (config['only'] is not None) and (len(config['only']) < 12):
-=======
-    if (InsightsClient.options.container_mode and
-            not InsightsClient.options.only):
-        logger.error("Client running in container mode but no image/container specified via --only.")
-        return False
-
-    if (InsightsClient.options.only is not None) and (len(InsightsClient.options.only) < 12):
->>>>>>> c7546930
         logger.error("Image/Container ID must be atleast twelve characters long.")
         return False
 
     # validate the remove file
-<<<<<<< HEAD
     if config['validate']:
-=======
-    if InsightsClient.options.validate:
->>>>>>> c7546930
         return validate_remove_file()
 
     # do auto_config here, for connection-related 'do X and exit' options
