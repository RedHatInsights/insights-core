from __future__ import print_function
import functools
import json
import logging
import os
import sys
import atexit

from insights.client import InsightsClient
from insights.client.config import InsightsConfig
from insights.client.constants import InsightsConstants as constants
from insights.client.support import InsightsSupport
from insights.client.utilities import validate_remove_file, print_egg_versions, write_to_disk
from insights.client.schedule import get_scheduler
from insights.client.apps.compliance import ComplianceClient

logger = logging.getLogger(__name__)


def phase(func):
    @functools.wraps(func)
    def _f():
        try:
            config = InsightsConfig().load_all()
        except ValueError as e:
            sys.stderr.write('ERROR: ' + str(e) + '\n')
            sys.exit(constants.sig_kill_bad)
        client = InsightsClient(config)
        if config.debug:
            logger.info("Core path: %s", os.path.dirname(__file__))
        try:
            func(client, config)
        except Exception:
            logger.exception("Fatal error")
            sys.exit(1)
        else:
            sys.exit(0)  # Exit gracefully
    return _f


def get_phases():
    return [{
        'name': 'pre_update',
        'run_as_root': True
    }, {
        'name': 'update',
        'run_as_root': True
    }, {
        'name': 'post_update',
        'run_as_root': True
    }, {
        'name': 'collect_and_output',
        'run_as_root': True
    }]


@phase
def pre_update(client, config):
    if config.version:
        logger.info(constants.version)
        sys.exit(constants.sig_kill_ok)

    # validate the remove file
    if config.validate:
        try:
            validate_remove_file(config)
            sys.exit(constants.sig_kill_ok)
        except RuntimeError as e:
            logger.error(e)
            sys.exit(constants.sig_kill_bad)

    # handle cron stuff
    if config.enable_schedule:
        # enable automatic scheduling
        logger.debug('Updating config...')
        updated = get_scheduler(config).set_daily()
        if updated:
            logger.info('Automatic scheduling for Insights has been enabled.')
        sys.exit(constants.sig_kill_ok)

    if config.disable_schedule:
        # disable automatic schedling
        updated = get_scheduler(config).remove_scheduling()
        if updated:
            logger.info('Automatic scheduling for Insights has been disabled.')
        if not config.register:
            sys.exit(constants.sig_kill_ok)

    # test the insights connection
    if config.test_connection:
        logger.info("Running Connection Tests...")
        rc = client.test_connection()
        if rc == 0:
            sys.exit(constants.sig_kill_ok)
        else:
            sys.exit(constants.sig_kill_bad)

    if config.support:
        support = InsightsSupport(config)
        support.collect_support_info()
        sys.exit(constants.sig_kill_ok)

    if config.diagnosis:
        remediation_id = None
        if config.diagnosis is not True:
            remediation_id = config.diagnosis
        resp = client.get_diagnosis(remediation_id)
        if not resp:
            sys.exit(constants.sig_kill_bad)
        print(json.dumps(resp))
        sys.exit(constants.sig_kill_ok)


@phase
def update(client, config):
    client.update()
    if config.payload:
        logger.debug('Uploading a payload. Bypassing rules update.')
        return
    client.update_rules()


@phase
def post_update(client, config):
    # create a machine id first thing. we'll need it for all uploads
    logger.debug('Machine ID: %s', client.get_machine_id())
    logger.debug("CONFIG: %s", config)
    print_egg_versions()

    if config.show_results:
        try:
            client.show_results()
            sys.exit(constants.sig_kill_ok)
        except Exception as e:
            print(e)
            sys.exit(constants.sig_kill_bad)

    if config.check_results:
        try:
            client.check_results()
            sys.exit(constants.sig_kill_ok)
        except Exception as e:
            print(e)
            sys.exit(constants.sig_kill_bad)

    # -------delete everything below this line-------
    if config.legacy_upload:
        if config.status:
            reg_check = client.get_registration_status()
            for msg in reg_check['messages']:
                logger.info(msg)
            if reg_check['status']:
                sys.exit(constants.sig_kill_ok)
            else:
                sys.exit(constants.sig_kill_bad)

        # put this first to avoid conflicts with register
        if config.unregister:
            if client.unregister():
                sys.exit(constants.sig_kill_ok)
            else:
                sys.exit(constants.sig_kill_bad)

        if config.offline:
            logger.debug('Running client in offline mode. Bypassing registration.')
            return

        if config.display_name and not config.register:
            # setting display name independent of registration
            if client.set_display_name(config.display_name):
                if 'display_name' in config._cli_opts:
                    # only exit on success if it was invoked from command line
                    sys.exit(constants.sig_kill_ok)
            else:
                sys.exit(constants.sig_kill_bad)

        reg = client.register()
        if reg is None:
            # API unreachable
            logger.info('Could not connect to the Insights API. Run insights-client --test-connection for more information.')
            sys.exit(constants.sig_kill_bad)
        elif reg is False:
            # unregistered
            sys.exit(constants.sig_kill_bad)
        if config.register:
            if (not config.disable_schedule and
               get_scheduler(config).set_daily()):
                logger.info('Automatic scheduling for Insights has been enabled.')
        return
    # -------delete everything above this line-------

    if config.offline:
        logger.debug('Running client in offline mode. Bypassing registration.')
        return

    # --payload short circuits registration check
    if config.payload:
        logger.debug('Uploading a specified archive. Bypassing registration.')
        return

    # check registration status before anything else
    reg_check = client.get_registration_status()
    if reg_check is None:
        sys.exit(constants.sig_kill_bad)

    # --status
    if config.status:
        if reg_check:
            logger.info('This host is registered.')
            sys.exit(constants.sig_kill_ok)
        else:
            logger.info('This host is unregistered.')
            sys.exit(constants.sig_kill_bad)

    # put this first to avoid conflicts with register
    if config.unregister:
        if reg_check:
            logger.info('Unregistering this host from Insights.')
            if client.unregister():
                get_scheduler(config).remove_scheduling()
                sys.exit(constants.sig_kill_ok)
            else:
                sys.exit(constants.sig_kill_bad)
        else:
            logger.info('This host is not registered, unregistration is not applicable.')
            sys.exit(constants.sig_kill_bad)

    # halt here if unregistered
    if not reg_check and not config.register:
        logger.info('This host has not been registered. '
                    'Use --register to register this host.')
        sys.exit(constants.sig_kill_bad)

    # --force-reregister, clear machine-id
    if config.reregister:
        reg_check = False
        client.clear_local_registration()

    # --register was called
    if config.register:
        # don't actually need to make a call to register() since
        #   system creation and upload are a single event on the platform
        if reg_check:
            logger.info('This host has already been registered.')
        if (not config.disable_schedule and
           get_scheduler(config).set_daily()):
            logger.info('Automatic scheduling for Insights has been enabled.')

    # set --display-name independent of register
    # only do this if set from the CLI. normally display_name is sent on upload
    if 'display_name' in config._cli_opts and not config.register:
        if client.set_display_name(config.display_name):
            sys.exit(constants.sig_kill_ok)
        else:
            sys.exit(constants.sig_kill_bad)


@phase
def collect_and_output(client, config):
    # last phase, delete PID file on exit
    atexit.register(write_to_disk, constants.pidfile, delete=True)
<<<<<<< HEAD

    # register cloud (aws)
    if config.portal_access or config.portal_access_no_insights:
        if aws_main(config):
            sys.exit(constants.sig_kill_ok)
        else:
            sys.exit(constants.sig_kill_bad)
=======
>>>>>>> 5e4edc75
    # --compliance was called
    if config.compliance:
        config.payload, config.content_type = ComplianceClient(config).oscap_scan()

    # default (below)
    if config.payload:
        insights_archive = config.payload
    else:
        try:
            insights_archive = client.collect()
        except RuntimeError as e:
            logger.error(e)
            sys.exit(constants.sig_kill_bad)
        config.content_type = 'application/vnd.redhat.advisor.collection+tgz'

    if config.no_upload:
        # output options for which upload is not performed
        if config.output_dir:
            client.copy_to_output_dir(insights_archive)
        elif config.output_file:
            client.copy_to_output_file(insights_archive)
    else:
        # upload the archive
        if not insights_archive:
            # no archive to upload, something went wrong
            sys.exit(constants.sig_kill_bad)
        resp = None
        try:
            resp = client.upload(payload=insights_archive, content_type=config.content_type)
        except (IOError, ValueError, RuntimeError) as e:
            logger.error(str(e))
            sys.exit(constants.sig_kill_bad)
        if resp:
            if config.to_json:
                print(json.dumps(resp))

    client.delete_cached_branch_info()

    # rotate eggs once client completes all work successfully
    try:
        client.rotate_eggs()
    except IOError:
        message = ("Failed to rotate %s to %s" %
                   (constants.insights_core_newest,
                    constants.insights_core_last_stable))
        logger.debug(message)
        raise IOError(message)<|MERGE_RESOLUTION|>--- conflicted
+++ resolved
@@ -259,16 +259,6 @@
 def collect_and_output(client, config):
     # last phase, delete PID file on exit
     atexit.register(write_to_disk, constants.pidfile, delete=True)
-<<<<<<< HEAD
-
-    # register cloud (aws)
-    if config.portal_access or config.portal_access_no_insights:
-        if aws_main(config):
-            sys.exit(constants.sig_kill_ok)
-        else:
-            sys.exit(constants.sig_kill_bad)
-=======
->>>>>>> 5e4edc75
     # --compliance was called
     if config.compliance:
         config.payload, config.content_type = ComplianceClient(config).oscap_scan()
