import os


class InsightsConstants(object):
    app_name = 'insights-client'
    auth_method = 'BASIC'
    package_path = os.path.dirname(
        os.path.dirname(os.path.abspath(__file__)))
    sleep_time = 180
    command_blacklist = ('rm', 'kill', 'reboot', 'shutdown')
    default_conf_dir = os.getenv('INSIGHTS_CONF_DIR', default='/etc/insights-client')
    default_conf_file = os.path.join(default_conf_dir, 'insights-client.conf')
    default_tags_file = os.path.join(default_conf_dir, 'tags.yaml')
    log_dir = os.path.join(os.sep, 'var', 'log', app_name)
    simple_find_replace_dir = '/etc/redhat-access-insights'
    default_log_file = os.path.join(log_dir, app_name + '.log')
    default_payload_log = os.path.join(log_dir, app_name + '-payload.log')
    custom_network_log_level = 11
    default_sed_file = os.path.join(default_conf_dir, '.exp.sed')
    base_url = 'cert-api.access.redhat.com/r/insights/platform'
    legacy_base_url = 'cert-api.access.redhat.com/r/insights'
    collection_rules_file = os.path.join(default_conf_dir, '.cache.json')
    collection_fallback_file = os.path.join(default_conf_dir, '.fallback.json')
    unregistered_files = [os.path.join(default_conf_dir, '.unregistered'),
                          os.path.join(simple_find_replace_dir, '.unregistered')]
    registered_files = [os.path.join(default_conf_dir, '.registered'),
                        os.path.join(simple_find_replace_dir, '.registered')]
    lastupload_file = os.path.join(default_conf_dir, '.lastupload')
    pub_gpg_path = os.path.join(default_conf_dir, 'redhattools.pub.gpg')
    machine_id_file = os.path.join(default_conf_dir, 'machine-id')
    default_branch_info = {'remote_branch': -1, 'remote_leaf': -1}
    default_cmd_timeout = 120  # default command execution to two minutes, prevents long running commands that will hang
    default_egg_gpg_key = os.path.join(default_conf_dir, 'insights-core.gpg')
    core_etag_file = os.path.join(default_conf_dir, '.insights-core.etag')
    core_gpg_sig_etag_file = os.path.join(default_conf_dir, '.insights-core-gpg-sig.etag')
    last_upload_results_file = os.path.join(default_conf_dir, '.last-upload.results')
    insights_core_lib_dir = os.path.join('/', 'var', 'lib', 'insights')
    insights_core_rpm = os.path.join(default_conf_dir, 'rpm.egg')
    insights_core_last_stable = os.path.join(insights_core_lib_dir, 'last_stable.egg')
    insights_core_last_stable_gpg_sig = os.path.join(insights_core_lib_dir, 'last_stable.egg.asc')
    insights_core_newest = os.path.join(insights_core_lib_dir, 'newest.egg')
    insights_core_gpg_sig_newest = os.path.join(insights_core_lib_dir, 'newest.egg.asc')
    module_router_path = "/module-update-router/v1/channel?module=insights-core"
    sig_kill_ok = 100
    sig_kill_bad = 101
    cached_branch_info = os.path.join(default_conf_dir, '.branch_info')
    pidfile = os.path.join(os.sep, 'var', 'run', 'insights-client.pid')
<<<<<<< HEAD
    egg_release_file = os.path.join(os.sep, 'tmp', 'insights-client-egg-release')
=======
    ppidfile = os.path.join(os.sep, 'tmp', 'insights-client.ppid')
>>>>>>> 61fef77c
    valid_compressors = ("gz", "xz", "bz2", "none")
    # RPM version in which core collection was released
    core_collect_rpm_version = '3.1.0'<|MERGE_RESOLUTION|>--- conflicted
+++ resolved
@@ -45,11 +45,8 @@
     sig_kill_bad = 101
     cached_branch_info = os.path.join(default_conf_dir, '.branch_info')
     pidfile = os.path.join(os.sep, 'var', 'run', 'insights-client.pid')
-<<<<<<< HEAD
     egg_release_file = os.path.join(os.sep, 'tmp', 'insights-client-egg-release')
-=======
     ppidfile = os.path.join(os.sep, 'tmp', 'insights-client.ppid')
->>>>>>> 61fef77c
     valid_compressors = ("gz", "xz", "bz2", "none")
     # RPM version in which core collection was released
     core_collect_rpm_version = '3.1.0'